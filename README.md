--- conflicted
+++ resolved
@@ -102,10 +102,7 @@
 
 MetricFlow is source-available software.
 
-<<<<<<< HEAD
 Version 0 to 0.140.0 was covered by the Affero GPL license.
 Version 0.150.0 and greater is covered by the BSL license..
 
-=======
->>>>>>> e431af23
 MetricFlow is built by [dbt Labs](https://www.getdbt.com/).