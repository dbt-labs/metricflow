from __future__ import annotations

from typing import List, Optional, Protocol
from dbt_semantic_interfaces.type_enums.aggregation_type import AggregationType


class NonAdditiveDimensionParametersProtocol(Protocol):
    """Describes the params for specifying non-additive dimensions in a measure."""

    name: str
    window_choice: AggregationType
    window_groupings: List[str]


<<<<<<< HEAD
class MeasureAggregationParameters(Protocol):
=======
class MeasureAggregationParametersProtocol(Protocol):
>>>>>>> 5159bd44
    """Describes parameters for aggregations"""

    percentile: Optional[float]
    use_discrete_percentile: bool
    use_approximate_percentile: bool


class MeasureProtocol(Protocol):
    """Describes a measure.

<<<<<<< HEAD
    This class describes a measure, which is a field in the underlying semantic
    model that can be aggregated in a specific way.
=======
    Measure is a field in the underlying semantic model that can be aggregated
    in a specific way.
>>>>>>> 5159bd44
    """

    name: str
    agg: AggregationType
    description: Optional[str]
    create_metric: Optional[bool]
    expr: Optional[str]
    agg_params: Optional[MeasureAggregationParametersProtocol]
    non_additive_dimension: Optional[NonAdditiveDimensionParametersProtocol]
    agg_time_dimension: Optional[str]
    # checked_agg_time_dimension: TimeDimensionReference
    # reference: MeasureReference<|MERGE_RESOLUTION|>--- conflicted
+++ resolved
@@ -12,11 +12,7 @@
     window_groupings: List[str]
 
 
-<<<<<<< HEAD
-class MeasureAggregationParameters(Protocol):
-=======
 class MeasureAggregationParametersProtocol(Protocol):
->>>>>>> 5159bd44
     """Describes parameters for aggregations"""
 
     percentile: Optional[float]
@@ -27,13 +23,8 @@
 class MeasureProtocol(Protocol):
     """Describes a measure.
 
-<<<<<<< HEAD
-    This class describes a measure, which is a field in the underlying semantic
-    model that can be aggregated in a specific way.
-=======
     Measure is a field in the underlying semantic model that can be aggregated
     in a specific way.
->>>>>>> 5159bd44
     """
 
     name: str
