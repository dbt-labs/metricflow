from __future__ import annotations

import logging
import textwrap
from typing import List

import pytest
from _pytest.fixtures import FixtureRequest
from dbt_semantic_interfaces.parsing.dir_to_model import parse_yaml_files_to_validation_ready_semantic_manifest
from dbt_semantic_interfaces.parsing.objects import YamlConfigFile
from dbt_semantic_interfaces.protocols import SemanticManifest
from dbt_semantic_interfaces.references import EntityReference
from dbt_semantic_interfaces.test_utils import as_datetime
from dbt_semantic_interfaces.type_enums.date_part import DatePart
from dbt_semantic_interfaces.type_enums.time_granularity import TimeGranularity
from dbt_semantic_interfaces.validations.semantic_manifest_validator import SemanticManifestValidator
from metricflow_semantics.model.semantic_manifest_lookup import SemanticManifestLookup
from metricflow_semantics.query.query_exceptions import InvalidQueryException
from metricflow_semantics.query.query_parser import MetricFlowQueryParser
from metricflow_semantics.specs.dimension_spec import DimensionSpec
from metricflow_semantics.specs.query_param_implementations import (
    DimensionOrEntityParameter,
    MetricParameter,
    OrderByParameter,
    TimeDimensionParameter,
)
from metricflow_semantics.test_helpers.config_helpers import MetricFlowTestConfiguration
from metricflow_semantics.test_helpers.example_project_configuration import (
    EXAMPLE_PROJECT_CONFIGURATION_YAML_CONFIG_FILE,
)
from metricflow_semantics.test_helpers.metric_time_dimension import (
    MTD,
    MTD_SPEC_MONTH,
    MTD_SPEC_QUARTER,
    MTD_SPEC_WEEK,
    MTD_SPEC_YEAR,
)
from metricflow_semantics.test_helpers.snapshot_helpers import assert_object_snapshot_equal

logger = logging.getLogger(__name__)


BOOKINGS_YAML = textwrap.dedent(
    """\
    semantic_model:
      name: bookings_source

      node_relation:
        schema_name: some_schema
        alias: bookings_source_table

      defaults:
        agg_time_dimension: ds

      measures:
        - name: bookings
          expr: "1"
          agg: sum
          create_metric: true

      dimensions:
        - name: is_instant
          type: categorical
        - name: ds
          type: time
          type_params:
            time_granularity: day

      primary_entity: booking

      entities:
        - name: listing
          type: foreign
          expr: listing_id
    """
)


REVENUE_YAML = textwrap.dedent(
    """\
    semantic_model:
      name: revenue_source
      description: revenue

      node_relation:
        schema_name: some_schema
        alias: fct_revenue_table

      defaults:
        agg_time_dimension: ds

      measures:
        - name: revenue
          expr: revenue
          agg: sum
          create_metric: true
        - name: revenue_daily
          expr: revenue
          agg: sum
          create_metric: true
          agg_time_dimension: loaded_at


      dimensions:
        - name: ds
          type: time
          expr: created_at
          type_params:
            time_granularity: month
        - name: loaded_at
          type: time
          expr: created_at
          type_params:
            time_granularity: day
        - name: country
          type: categorical
          expr: country

      primary_entity: revenue_instance

      entities:
        - name: user
          type: foreign
          expr: user_id
    """
)

METRICS_YAML = textwrap.dedent(
    """\
    ---
    metric:
      name: revenue_cumulative
      description: Cumulative metric for revenue for testing purposes
      type: cumulative
      type_params:
        measure: revenue
        cumulative_type_params:
          window: 7 days
    ---
    metric:
      name: revenue_sub_10
      description: Derived cumulative metric for revenue for testing purposes
      type: derived
      type_params:
        expr: revenue_cumulative - 10
        metrics:
          - name: revenue_cumulative
    ---
    metric:
      name: revenue_growth_2_weeks
      description: Percentage growth of revenue compared to revenue 2 weeks prior
      type: derived
      type_params:
        expr: (revenue - revenue_2_weeks_ago) / revenue_2_weeks_ago
        metrics:
          - name: revenue
          - name: revenue
            offset_window: 14 days
            alias: revenue_2_weeks_ago
    ---
    metric:
      name: revenue_since_start_of_year
      description: Revenue since start of year
      type: derived
      type_params:
        expr: revenue - revenue_start_of_year
        metrics:
          - name: revenue
          - name: revenue
            offset_to_grain: year
            alias: revenue_start_of_year
    ---
    metric:
      name: monthly_revenue_last_7_days
      description: Derived offset metric with 2 different agg_time_dimensions
      type: derived
      type_params:
        expr: revenue - revenue_last_7_days
        metrics:
          - name: revenue
          - name: revenue_daily
            offset_window: 1 week
            alias: revenue_last_7_days
    """
)


@pytest.fixture
def bookings_query_parser() -> MetricFlowQueryParser:  # noqa
    bookings_yaml_file = YamlConfigFile(filepath="inline_for_test_1", contents=BOOKINGS_YAML)
    return query_parser_from_yaml([EXAMPLE_PROJECT_CONFIGURATION_YAML_CONFIG_FILE, bookings_yaml_file])


@pytest.fixture
def revenue_query_parser() -> MetricFlowQueryParser:  # noqa
    revenue_yaml_file = YamlConfigFile(filepath="inline_for_test_1", contents=REVENUE_YAML)
    return query_parser_from_yaml([EXAMPLE_PROJECT_CONFIGURATION_YAML_CONFIG_FILE, revenue_yaml_file])


def test_query_parser(  # noqa: D103
    request: FixtureRequest,
    mf_test_configuration: MetricFlowTestConfiguration,
    bookings_query_parser: MetricFlowQueryParser,
) -> None:
    result = bookings_query_parser.parse_and_validate_query(
        metric_names=["bookings"],
        group_by_names=["booking__is_instant", "listing", MTD],
        order_by_names=[MTD, "-bookings"],
    )
    assert_object_snapshot_equal(request=request, mf_test_configuration=mf_test_configuration, obj=result)


def test_query_parser_case_insensitivity_with_names(  # noqa: D103
    request: FixtureRequest,
    mf_test_configuration: MetricFlowTestConfiguration,
    bookings_query_parser: MetricFlowQueryParser,
) -> None:
    result = bookings_query_parser.parse_and_validate_query(
        metric_names=["BOOKINGS"],
        group_by_names=["BOOKING__IS_INSTANT", "LISTING", MTD.upper()],
        order_by_names=[MTD.upper(), "-BOOKINGS"],
    )
    assert_object_snapshot_equal(request=request, mf_test_configuration=mf_test_configuration, obj=result)


def test_query_parser_case_insensitivity_with_parameter_objects(  # noqa: D103
    request: FixtureRequest,
    mf_test_configuration: MetricFlowTestConfiguration,
    bookings_query_parser: MetricFlowQueryParser,
) -> None:
    metric = MetricParameter(name="BOOKINGS")
    group_by = (
        DimensionOrEntityParameter("BOOKING__IS_INSTANT"),
        DimensionOrEntityParameter("LISTING"),
        TimeDimensionParameter(MTD.upper()),
    )
    order_by = (
        OrderByParameter(order_by=TimeDimensionParameter(MTD.upper())),
        OrderByParameter(order_by=MetricParameter("BOOKINGS"), descending=True),
    )
    result = bookings_query_parser.parse_and_validate_query(metrics=[metric], group_by=group_by, order_by=order_by)
    assert_object_snapshot_equal(request=request, mf_test_configuration=mf_test_configuration, obj=result)


def test_query_parser_invalid_group_by(bookings_query_parser: MetricFlowQueryParser) -> None:  # noqa: D103
    with pytest.raises(InvalidQueryException):
        bookings_query_parser.parse_and_validate_query(group_by_names=["random_stuff"])


def test_query_parser_with_object_params(  # noqa: D103
    request: FixtureRequest,
    mf_test_configuration: MetricFlowTestConfiguration,
    bookings_query_parser: MetricFlowQueryParser,
) -> None:
    metric = MetricParameter(name="bookings")
    group_by = (
        DimensionOrEntityParameter("booking__is_instant"),
        DimensionOrEntityParameter("listing"),
        TimeDimensionParameter(MTD),
    )
    order_by = (
        OrderByParameter(order_by=TimeDimensionParameter(MTD)),
        OrderByParameter(order_by=MetricParameter("bookings"), descending=True),
    )
    result = bookings_query_parser.parse_and_validate_query(metrics=[metric], group_by=group_by, order_by=order_by)
    assert_object_snapshot_equal(request=request, mf_test_configuration=mf_test_configuration, obj=result)


def test_order_by_granularity_conversion(
    request: FixtureRequest,
    mf_test_configuration: MetricFlowTestConfiguration,
) -> None:
    """Test that the granularity of the primary time dimension in the order by is returned appropriately.

    In the case where the primary time dimension is specified in the order by without a granularity suffix, the order
    by spec returned by the parser should have a granularity appropriate for the queried metrics.
    """
    # "bookings" has a granularity of DAY, "revenue" has a granularity of MONTH
    bookings_yaml_file = YamlConfigFile(filepath="inline_for_test_1", contents=BOOKINGS_YAML)
    revenue_yaml_file = YamlConfigFile(filepath="inline_for_test_2", contents=REVENUE_YAML)

    query_parser = query_parser_from_yaml(
        [EXAMPLE_PROJECT_CONFIGURATION_YAML_CONFIG_FILE, bookings_yaml_file, revenue_yaml_file]
    )
    result = query_parser.parse_and_validate_query(
        metric_names=["bookings", "revenue"], group_by_names=[MTD], order_by_names=[f"-{MTD}"]
    )
    assert_object_snapshot_equal(request=request, mf_test_configuration=mf_test_configuration, obj=result)


def test_order_by_granularity_no_conversion(  # noqa: D103
    request: FixtureRequest,
    mf_test_configuration: MetricFlowTestConfiguration,
    bookings_query_parser: MetricFlowQueryParser,
) -> None:
    result = bookings_query_parser.parse_and_validate_query(
        metric_names=["bookings"], group_by_names=[MTD], order_by_names=[MTD]
    )
    assert_object_snapshot_equal(request=request, mf_test_configuration=mf_test_configuration, obj=result)


def test_time_range_constraint_conversion(
    request: FixtureRequest,
    mf_test_configuration: MetricFlowTestConfiguration,
) -> None:
    """Test that the returned time constraint in the query spec is adjusted to match the granularity of the query."""
    bookings_yaml_file = YamlConfigFile(filepath="inline_for_test_1", contents=BOOKINGS_YAML)
    revenue_yaml_file = YamlConfigFile(filepath="inline_for_test_2", contents=REVENUE_YAML)

    query_parser = query_parser_from_yaml(
        [EXAMPLE_PROJECT_CONFIGURATION_YAML_CONFIG_FILE, bookings_yaml_file, revenue_yaml_file]
    )

    # "bookings" has a granularity of DAY, "revenue" has a granularity of MONTH
    result = query_parser.parse_and_validate_query(
        metric_names=["bookings", "revenue"],
        group_by_names=[MTD],
        time_constraint_start=as_datetime("2020-01-15"),
        time_constraint_end=as_datetime("2020-02-15"),
    )
    assert_object_snapshot_equal(request=request, mf_test_configuration=mf_test_configuration, obj=result)


def test_parse_and_validate_where_constraint_dims(
    request: FixtureRequest,
    mf_test_configuration: MetricFlowTestConfiguration,
    bookings_query_parser: MetricFlowQueryParser,
) -> None:
    """Test that the returned time constraint in the query spec is adjusted to match the granularity of the query."""
    # check constraint on invalid_dim raises InvalidQueryException
    with pytest.raises(InvalidQueryException, match="does not match any of the available"):
        bookings_query_parser.parse_and_validate_query(
            metric_names=["bookings"],
            group_by_names=[MTD],
            time_constraint_start=as_datetime("2020-01-15"),
            time_constraint_end=as_datetime("2020-02-15"),
            where_constraint_strs=["{{ Dimension('booking__invalid_dim') }} = '1'"],
        )

    with pytest.raises(InvalidQueryException, match="Error parsing where filter"):
        bookings_query_parser.parse_and_validate_query(
            metric_names=["bookings"],
            group_by_names=[MTD],
            time_constraint_start=as_datetime("2020-01-15"),
            time_constraint_end=as_datetime("2020-02-15"),
            where_constraint_strs=["{{ Dimension('invalid_format') }} = '1'"],
        )

    result = bookings_query_parser.parse_and_validate_query(
        metric_names=["bookings"],
        group_by_names=[MTD],
        time_constraint_start=as_datetime("2020-01-15"),
        time_constraint_end=as_datetime("2020-02-15"),
        where_constraint_strs=["{{ Dimension('booking__is_instant') }} = '1'"],
    )
    assert_object_snapshot_equal(request=request, mf_test_configuration=mf_test_configuration, obj=result)
    assert (
        DimensionSpec(element_name="is_instant", entity_links=(EntityReference("booking"),))
        not in result.query_spec.dimension_specs
    )


def test_parse_and_validate_where_constraint_metric_time(
    request: FixtureRequest,
    mf_test_configuration: MetricFlowTestConfiguration,
) -> None:
    """Test that granularity of metric_time reference in where constraint is at least that of the ds dimension."""
    revenue_yaml_file = YamlConfigFile(filepath="inline_for_test_2", contents=REVENUE_YAML)

    query_parser = query_parser_from_yaml([EXAMPLE_PROJECT_CONFIGURATION_YAML_CONFIG_FILE, revenue_yaml_file])
    with pytest.raises(InvalidQueryException, match="does not match any of the available"):
        query_parser.parse_and_validate_query(
            metric_names=["revenue"],
            group_by_names=[MTD],
            where_constraint_strs=["{{ TimeDimension('metric_time', 'day') }} > '2020-01-15'"],
        )


def test_parse_and_validate_metric_constraint_dims(
    request: FixtureRequest,
    mf_test_configuration: MetricFlowTestConfiguration,
) -> None:
    """Test that the returned time constraint in the query spec is adjusted to match the granularity of the query.

    TODO: This test doesn't do what it says it does.
    """
    revenue_yaml_file = YamlConfigFile(filepath="inline_for_test_2", contents=REVENUE_YAML)
    query_parser = query_parser_from_yaml([EXAMPLE_PROJECT_CONFIGURATION_YAML_CONFIG_FILE, revenue_yaml_file])

    # check constraint on invalid_dim raises InvalidQueryException
    with pytest.raises(InvalidQueryException, match="given input does not exactly match"):
        query_parser.parse_and_validate_query(
            metric_names=["metric_with_invalid_constraint"],
            group_by_names=[MTD],
            time_constraint_start=as_datetime("2020-01-15"),
            time_constraint_end=as_datetime("2020-02-15"),
        )


def test_cumulative_metric_no_time_dimension_validation(
    request: FixtureRequest,
    mf_test_configuration: MetricFlowTestConfiguration,
) -> None:
    """Test that queries for cumulative metrics fail if no time dimensions are selected.

    This is a test of validation enforcement to ensure users don't get incorrect results due to current
    limitations, and should be deleted or updated when this restriction is lifted.
    """
    bookings_yaml_file = YamlConfigFile(filepath="inline_for_test_1", contents=BOOKINGS_YAML)
    metrics_yaml_file = YamlConfigFile(filepath="inline_for_test_1", contents=METRICS_YAML)
    revenue_yaml_file = YamlConfigFile(filepath="inline_for_test_1", contents=REVENUE_YAML)
    query_parser = query_parser_from_yaml(
        [EXAMPLE_PROJECT_CONFIGURATION_YAML_CONFIG_FILE, bookings_yaml_file, revenue_yaml_file, metrics_yaml_file]
    )

    with pytest.raises(InvalidQueryException, match="do not include 'metric_time'"):
        query_parser.parse_and_validate_query(
            metric_names=["revenue_cumulative"],
        )


def test_cumulative_metric_wrong_time_dimension_validation(
    request: FixtureRequest,
    mf_test_configuration: MetricFlowTestConfiguration,
) -> None:
    """Test that queries for cumulative metrics fail if the agg_time_dimension is not selected.

    Our current behavior for cases where a different time dimension is selected by the agg_time_dimension is
    not is undefined. Until we add support for grouping by a different time dimension for a cumulative metric
    computed against metric_time, overriding the agg_time_dimension at query time, or both, this query is
    restricted.

    This is a test of validation enforcement to ensure users don't get incorrect results due to current
    limitations, and should be deleted or updated when this restriction is lifted.
    """
    bookings_yaml_file = YamlConfigFile(filepath="inline_for_test_1", contents=BOOKINGS_YAML)
    metrics_yaml_file = YamlConfigFile(filepath="inline_for_test_1", contents=METRICS_YAML)
    revenue_yaml_file = YamlConfigFile(filepath="inline_for_test_1", contents=REVENUE_YAML)
    query_parser = query_parser_from_yaml(
        [EXAMPLE_PROJECT_CONFIGURATION_YAML_CONFIG_FILE, bookings_yaml_file, revenue_yaml_file, metrics_yaml_file]
    )

    with pytest.raises(InvalidQueryException, match="do not include 'metric_time'"):
        query_parser.parse_and_validate_query(
            metric_names=["revenue_cumulative"],
            group_by_names=["revenue_instance__loaded_at"],
        )


def test_cumulative_metric_agg_time_dimension_name_validation(
    request: FixtureRequest,
    mf_test_configuration: MetricFlowTestConfiguration,
) -> None:
    """Test that queries for cumulative metrics succeed if the agg_time_dimension is selected by name."""
    bookings_yaml_file = YamlConfigFile(filepath="inline_for_test_1", contents=BOOKINGS_YAML)
    metrics_yaml_file = YamlConfigFile(filepath="inline_for_test_1", contents=METRICS_YAML)
    revenue_yaml_file = YamlConfigFile(filepath="inline_for_test_1", contents=REVENUE_YAML)
    query_parser = query_parser_from_yaml(
        [EXAMPLE_PROJECT_CONFIGURATION_YAML_CONFIG_FILE, bookings_yaml_file, revenue_yaml_file, metrics_yaml_file]
    )

    result = query_parser.parse_and_validate_query(
        metric_names=["revenue_cumulative"], group_by_names=["revenue_instance__ds"]
    )
    assert_object_snapshot_equal(request=request, mf_test_configuration=mf_test_configuration, obj=result)


def test_derived_metric_query_parsing(
    request: FixtureRequest,
    mf_test_configuration: MetricFlowTestConfiguration,
) -> None:
    """Test derived metric inputs are properly validated."""
    bookings_yaml_file = YamlConfigFile(filepath="inline_for_test_1", contents=BOOKINGS_YAML)
    metrics_yaml_file = YamlConfigFile(filepath="inline_for_test_1", contents=METRICS_YAML)
    revenue_yaml_file = YamlConfigFile(filepath="inline_for_test_1", contents=REVENUE_YAML)
    query_parser = query_parser_from_yaml(
        [EXAMPLE_PROJECT_CONFIGURATION_YAML_CONFIG_FILE, bookings_yaml_file, revenue_yaml_file, metrics_yaml_file]
    )
    # Attempt to query with no dimension
    with pytest.raises(InvalidQueryException, match="do not include 'metric_time'"):
        query_parser.parse_and_validate_query(
            metric_names=["revenue_sub_10"],
            group_by_names=[],
        )

    # Attempt to query with non-time dimension
    with pytest.raises(InvalidQueryException, match="does not match any of the available"):
        query_parser.parse_and_validate_query(
            metric_names=["revenue_sub_10"],
            group_by_names=["country"],
        )

    # Query with time dimension
    query_parser.parse_and_validate_query(
        metric_names=["revenue_sub_10"],
        group_by_names=[MTD],
    )


def test_derived_metric_with_offset_parsing(
    request: FixtureRequest,
    mf_test_configuration: MetricFlowTestConfiguration,
) -> None:
    """Test that querying derived metrics with a time offset requires a time dimension."""
    revenue_yaml_file = YamlConfigFile(filepath="inline_for_test_1", contents=REVENUE_YAML)
    metrics_yaml_file = YamlConfigFile(filepath="inline_for_test_1", contents=METRICS_YAML)
    query_parser = query_parser_from_yaml(
        [EXAMPLE_PROJECT_CONFIGURATION_YAML_CONFIG_FILE, revenue_yaml_file, metrics_yaml_file]
    )
    # Attempt to query with no dimension
    with pytest.raises(InvalidQueryException, match="do not include 'metric_time'"):
        query_parser.parse_and_validate_query(
            metric_names=["revenue_growth_2_weeks"],
            group_by_names=[],
        )

    # Attempt to query with non-time dimension
    with pytest.raises(InvalidQueryException, match="do not include 'metric_time'"):
        query_parser.parse_and_validate_query(
            metric_names=["revenue_growth_2_weeks"],
            group_by_names=["revenue_instance__country"],
        )

    # Query with time dimension
    result = query_parser.parse_and_validate_query(
        metric_names=["revenue_growth_2_weeks"],
        group_by_names=[MTD],
    )
    assert_object_snapshot_equal(request=request, mf_test_configuration=mf_test_configuration, obj=result)


def test_date_part_parsing(
    request: FixtureRequest,
    mf_test_configuration: MetricFlowTestConfiguration,
) -> None:
    """Test that querying with a date_part verifies compatibility with time_granularity."""
    revenue_yaml_file = YamlConfigFile(filepath="inline_for_test_1", contents=REVENUE_YAML)
    metrics_yaml_file = YamlConfigFile(filepath="inline_for_test_1", contents=METRICS_YAML)
    query_parser = query_parser_from_yaml(
        [EXAMPLE_PROJECT_CONFIGURATION_YAML_CONFIG_FILE, revenue_yaml_file, metrics_yaml_file]
    )

    # Date part is incompatible with metric's defined time granularity
    with pytest.raises(InvalidQueryException, match="does not match any of the available"):
        query_parser.parse_and_validate_query(
            metric_names=["revenue"],
            group_by=(TimeDimensionParameter(name="metric_time", date_part=DatePart.DOW),),
        )

    # Can't query date part for cumulative metrics
    with pytest.raises(InvalidQueryException, match="does not match any of the available"):
        query_parser.parse_and_validate_query(
            metric_names=["revenue_cumulative"],
            group_by=(TimeDimensionParameter(name="metric_time", date_part=DatePart.YEAR),),
        )

    # Can't query date part for metrics with offset to grain
    with pytest.raises(InvalidQueryException, match="does not allow group-by-items with a date part in the query"):
        query_parser.parse_and_validate_query(
            metric_names=["revenue_since_start_of_year"],
            group_by=(TimeDimensionParameter(name="metric_time", date_part=DatePart.MONTH),),
        )

    # Requested granularity doesn't match resolved granularity
    with pytest.raises(InvalidQueryException, match="does not match any of the available"):
        query_parser.parse_and_validate_query(
            metric_names=["revenue"],
            group_by=(
                TimeDimensionParameter(name="metric_time", grain=TimeGranularity.YEAR.value, date_part=DatePart.MONTH),
            ),
        )

    # Date part is compatible
    query_parser.parse_and_validate_query(
        metric_names=["revenue"],
        group_by=(TimeDimensionParameter(name="metric_time", date_part=DatePart.MONTH),),
    )


def test_duplicate_metric_query(  # noqa: D103
    request: FixtureRequest,
    mf_test_configuration: MetricFlowTestConfiguration,
    bookings_query_parser: MetricFlowQueryParser,
) -> None:
    with pytest.raises(InvalidQueryException, match="duplicate metrics"):
        bookings_query_parser.parse_and_validate_query(
            metric_names=["bookings", "bookings"],
            group_by_names=[MTD],
        )


def test_no_metrics_or_group_by(  # noqa: D103
    request: FixtureRequest,
    mf_test_configuration: MetricFlowTestConfiguration,
    bookings_query_parser: MetricFlowQueryParser,
) -> None:
    with pytest.raises(InvalidQueryException, match="no metrics or group by items"):
        bookings_query_parser.parse_and_validate_query()


def test_offset_metric_with_diff_agg_time_dims_error() -> None:  # noqa: D103
    metrics_yaml_file = YamlConfigFile(filepath="inline_for_test_1", contents=METRICS_YAML)
    revenue_yaml_file = YamlConfigFile(filepath="inline_for_test_1", contents=REVENUE_YAML)
    query_parser = query_parser_from_yaml(
        [EXAMPLE_PROJECT_CONFIGURATION_YAML_CONFIG_FILE, revenue_yaml_file, metrics_yaml_file]
    )
    with pytest.raises(InvalidQueryException, match="does not match any of the available group-by-items"):
        query_parser.parse_and_validate_query(
            metric_names=["monthly_revenue_last_7_days"],
            group_by_names=["revenue___ds"],
        )


def query_parser_from_yaml(yaml_contents: List[YamlConfigFile]) -> MetricFlowQueryParser:
    """Given yaml files, return a query parser using default source nodes, resolvers and time spine source."""
    semantic_manifest_lookup = SemanticManifestLookup(
        parse_yaml_files_to_validation_ready_semantic_manifest(
            yaml_contents, apply_transformations=True
        ).semantic_manifest
    )
    SemanticManifestValidator[SemanticManifest]().checked_validations(semantic_manifest_lookup.semantic_manifest)
    return MetricFlowQueryParser(
        semantic_manifest_lookup=semantic_manifest_lookup,
    )


def test_invalid_group_by_metric(bookings_query_parser: MetricFlowQueryParser) -> None:
    """Tests that a query for an invalid group by metric gives an appropriate group by metric suggestion."""
    with pytest.raises(InvalidQueryException, match="Metric\\('bookings', group_by=\\['listing'\\]\\)"):
        bookings_query_parser.parse_and_validate_query(
<<<<<<< HEAD
            metric_names=("bookings",), where_constraint_strs=["{{ Metric('listings', ['garbage']) }} > 1"]
        )
=======
            metric_names=("bookings",), where_constraint_str="{{ Metric('listings', ['garbage']) }} > 1"
        )


def test_where_filter_with_grain(bookings_query_parser: MetricFlowQueryParser) -> None:  # noqa: D103
    # Can pass granularity into TimeDimension object via time dimension name
    query_spec = bookings_query_parser.parse_and_validate_query(
        metric_names=["bookings"],
        group_by_names=["metric_time"],
        where_constraint_str="{{ TimeDimension('metric_time__quarter') }} > '2020-01-15'",
    ).query_spec
    filter_spec_resolutions = [
        resolution.resolved_spec for resolution in query_spec.filter_spec_resolution_lookup.spec_resolutions
    ]
    assert len(filter_spec_resolutions) == 1
    assert filter_spec_resolutions[0] == MTD_SPEC_QUARTER

    # Can pass granularity into TimeDimension object via parameter
    query_spec = bookings_query_parser.parse_and_validate_query(
        metric_names=["bookings"],
        group_by_names=["metric_time"],
        where_constraint_str="{{ TimeDimension('metric_time', time_granularity_name='year') }} > '2020-01-15'",
    ).query_spec
    filter_spec_resolutions = [
        resolution.resolved_spec for resolution in query_spec.filter_spec_resolution_lookup.spec_resolutions
    ]
    assert len(filter_spec_resolutions) == 1
    assert filter_spec_resolutions[0] == MTD_SPEC_YEAR

    # Can pass granularity into Dimension object via time dimension name
    query_spec = bookings_query_parser.parse_and_validate_query(
        metric_names=["bookings"],
        group_by_names=["metric_time"],
        where_constraint_str="{{ Dimension('metric_time__week') }} > '2020-01-15'",
    ).query_spec
    filter_spec_resolutions = [
        resolution.resolved_spec for resolution in query_spec.filter_spec_resolution_lookup.spec_resolutions
    ]
    assert len(filter_spec_resolutions) == 1
    assert filter_spec_resolutions[0] == MTD_SPEC_WEEK

    # Can pass granularity into Dimension object via parameter
    query_spec = bookings_query_parser.parse_and_validate_query(
        metric_names=["bookings"],
        group_by_names=["metric_time"],
        where_constraint_str="{{ Dimension('metric_time', time_granularity='month') }} > '2020-01-15'",
    ).query_spec
    filter_spec_resolutions = [
        resolution.resolved_spec for resolution in query_spec.filter_spec_resolution_lookup.spec_resolutions
    ]
    assert len(filter_spec_resolutions) == 1
    assert filter_spec_resolutions[0] == MTD_SPEC_MONTH
>>>>>>> a46495be
<|MERGE_RESOLUTION|>--- conflicted
+++ resolved
@@ -628,11 +628,7 @@
     """Tests that a query for an invalid group by metric gives an appropriate group by metric suggestion."""
     with pytest.raises(InvalidQueryException, match="Metric\\('bookings', group_by=\\['listing'\\]\\)"):
         bookings_query_parser.parse_and_validate_query(
-<<<<<<< HEAD
             metric_names=("bookings",), where_constraint_strs=["{{ Metric('listings', ['garbage']) }} > 1"]
-        )
-=======
-            metric_names=("bookings",), where_constraint_str="{{ Metric('listings', ['garbage']) }} > 1"
         )
 
 
@@ -683,5 +679,4 @@
         resolution.resolved_spec for resolution in query_spec.filter_spec_resolution_lookup.spec_resolutions
     ]
     assert len(filter_spec_resolutions) == 1
-    assert filter_spec_resolutions[0] == MTD_SPEC_MONTH
->>>>>>> a46495be
+    assert filter_spec_resolutions[0] == MTD_SPEC_MONTH