--- conflicted
+++ resolved
@@ -4,11 +4,7 @@
 
 [project]
 name = "metricflow"
-<<<<<<< HEAD
-version = "0.201.0.dev0"
-=======
-version = "0.202.0.dev0"
->>>>>>> 652ba217
+version = "0.202.0.dev1"
 description = "Translates a simple metric definition into reusable SQL and executes it against the SQL engine of your choice."
 readme = "README.md"
 requires-python = ">=3.8,<3.12"
