data_source:
  name: salesforce_oppportunities
  owners:
    - support@transformdata.io
  sql_table: salesforce.opportunity ### Update to your opportunities schema.table
  identifiers:
    - name: opportunity
      type: primary
      expr: id
    - name: owner
      type: foreign
      expr: owner
    - name: account_id
      type: foreign
  dimensions:
    - name: ds
      type: time
      type_params:
        is_primary: True
        time_granularity: day
      expr: CAST(created_date as DATETIME)
    - name: close_date
      type: time
      type_params:
        time_granularity: day
    - name: lead_source
      type: categorical
    - name: campaign_name
      type: categorical
    - name: name
      type: categorical
    - name: stage_name
      type: categorical
    - name: is_closed
      type: categorical
  measures:
    - name: opps
      agg: count_distinct
      expr: id
      create_metric: true
    - name: closed_opps
      agg: count_distinct
      expr: case when is_closed = true then id else null end
      description: Counts distinct opportunities that have been closed.
      create_metric: True
    - name: won_opps
      agg: count_distinct
      expr: case when is_won = true then id else null end
      create_metric: True
    - name: lost_opps
      agg: count_distinct
      expr: case when is_won = false and is_closed = true then id else null end
      create_metric: True
    - name: amount
      expr: amount_usd
      agg: sum
    

---
metric:
  name: closed_won_opps
  owners:
    - support@transformdata.io
  type: measure_proxy
  type_params:
    measures:
      - opps
  constraint: |
    stage_name = '6 - Closed Won' 
  # change to 6 - Closed Won your stage name
---
metric:
  name: closed_won_amount
  owners:
    - support@transformdata.io
  type: measure_proxy
  type_params:
    measures:
      - amount
  constraint: |
    stage_name = '6 - Closed Won'
---
metric: 
  name: win_rate
  type: ratio
  type_params:
    numerator: won_opps
<<<<<<< HEAD
    denominator: closed_opps
    
=======
    denominator: closed_opps
>>>>>>> daa98cbd
<|MERGE_RESOLUTION|>--- conflicted
+++ resolved
@@ -85,9 +85,5 @@
   type: ratio
   type_params:
     numerator: won_opps
-<<<<<<< HEAD
     denominator: closed_opps
-    
-=======
-    denominator: closed_opps
->>>>>>> daa98cbd
+    