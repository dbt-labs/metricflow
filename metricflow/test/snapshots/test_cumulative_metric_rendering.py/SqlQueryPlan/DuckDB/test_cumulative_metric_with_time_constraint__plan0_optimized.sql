--- conflicted
+++ resolved
@@ -4,11 +4,7 @@
 -- Aggregate Measures
 -- Compute Metrics via Expressions
 SELECT
-<<<<<<< HEAD
-  subq_12.metric_time__month AS metric_time__month
-=======
   subq_12.metric_time__day AS metric_time__day
->>>>>>> 2486b4bf
   , SUM(subq_11.txn_revenue) AS trailing_2_months_revenue
 FROM (
   -- Time Spine
@@ -24,11 +20,7 @@
   -- Metric Time Dimension 'ds'
   -- Constrain Time Range to [2019-11-01T00:00:00, 2020-01-01T00:00:00]
   SELECT
-<<<<<<< HEAD
-    DATE_TRUNC('month', created_at) AS metric_time__month
-=======
     DATE_TRUNC('day', created_at) AS metric_time__day
->>>>>>> 2486b4bf
     , revenue AS txn_revenue
   FROM ***************************.fct_revenue revenue_src_10007
   WHERE DATE_TRUNC('day', created_at) BETWEEN '2019-11-01' AND '2020-01-01'
@@ -39,12 +31,6 @@
   ) AND (
     subq_11.metric_time__month > subq_12.metric_time__month - INTERVAL 2 month
   )
-<<<<<<< HEAD
-WHERE subq_12.metric_time__month BETWEEN '2020-01-01' AND '2020-01-01'
-GROUP BY
-  subq_12.metric_time__month
-=======
 WHERE subq_12.metric_time__day BETWEEN '2020-01-01' AND '2020-01-01'
 GROUP BY
-  subq_12.metric_time__day
->>>>>>> 2486b4bf
+  subq_12.metric_time__day