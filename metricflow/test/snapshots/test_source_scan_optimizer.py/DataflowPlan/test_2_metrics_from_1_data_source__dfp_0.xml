--- conflicted
+++ resolved
@@ -10,15 +10,6 @@
             <ComputeMetricsNode>
                 <!-- description = Compute Metrics via Expressions -->
                 <!-- node_id = cm_0 -->
-<<<<<<< HEAD
-                <!-- metric_spec =                        -->
-                <!--   {'class': 'MetricSpec',            -->
-                <!--    'element_name': 'bookings',       -->
-                <!--    'constraint': None,               -->
-                <!--    'alias': None,                    -->
-                <!--    'offset_window': None,            -->
-                <!--    'offset_to_grain_to_date': None}  -->
-=======
                 <!-- metric_spec =                   -->
                 <!--   {'class': 'MetricSpec',       -->
                 <!--    'element_name': 'bookings',  -->
@@ -26,7 +17,6 @@
                 <!--    'alias': None,               -->
                 <!--    'offset_window': None,       -->
                 <!--    'offset_to_grain': None}     -->
->>>>>>> 8f02fd28
                 <AggregateMeasuresNode>
                     <!-- description = Aggregate Measures -->
                     <!-- node_id = am_0 -->
@@ -131,11 +121,7 @@
                 <!--    'constraint': None,               -->
                 <!--    'alias': None,                    -->
                 <!--    'offset_window': None,            -->
-<<<<<<< HEAD
-                <!--    'offset_to_grain_to_date': None}  -->
-=======
                 <!--    'offset_to_grain': None}          -->
->>>>>>> 8f02fd28
                 <AggregateMeasuresNode>
                     <!-- description = Aggregate Measures -->
                     <!-- node_id = am_1 -->
