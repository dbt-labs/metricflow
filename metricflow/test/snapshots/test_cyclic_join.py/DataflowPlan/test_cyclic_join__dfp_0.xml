<DataflowPlan>
    <WriteToResultDataframeNode>
        <!-- description = Write to Dataframe -->
        <!-- node_id = wrd_0 -->
        <ComputeMetricsNode>
            <!-- description = Compute Metrics via Expressions -->
            <!-- node_id = cm_0 -->
            <!-- metric_spec =                   -->
            <!--   {'class': 'MetricSpec',       -->
            <!--    'element_name': 'listings',  -->
            <!--    'filter_specs': (),          -->
            <!--    'alias': None,               -->
            <!--    'offset_window': None,       -->
            <!--    'offset_to_grain': None}     -->
            <AggregateMeasuresNode>
                <!-- description = Aggregate Measures -->
                <!-- node_id = am_0 -->
                <FilterElementsNode>
                    <!-- description =                                       -->
                    <!--   Pass Only Elements:                               -->
                    <!--     ['listings', 'cyclic_entity__capacity_latest']  -->
                    <!-- node_id = pfe_2 -->
                    <!-- include_spec =                           -->
                    <!--   {'class': 'MeasureSpec',               -->
                    <!--    'element_name': 'listings',           -->
                    <!--    'non_additive_dimension_spec': None,  -->
                    <!--    'fill_nulls_with': None}              -->
                    <!-- include_spec =                                            -->
                    <!--   {'class': 'DimensionSpec',                              -->
                    <!--    'element_name': 'capacity_latest',                     -->
                    <!--    'entity_links': ({'class': 'EntityReference',          -->
                    <!--                      'element_name': 'cyclic_entity'},)}  -->
                    <!-- distinct = False -->
                    <JoinToBaseOutputNode>
                        <!-- description = Join Standard Outputs -->
                        <!-- node_id = jso_0 -->
                        <!-- join0_for_node_id_pfe_1 =                               -->
                        <!--   {'class': 'JoinDescription',                          -->
                        <!--    'join_node': FilterElementsNode(node_id=pfe_1),      -->
                        <!--    'join_on_entity': {'class': 'LinklessEntitySpec',    -->
                        <!--                       'element_name': 'cyclic_entity',  -->
                        <!--                       'entity_links': ()},              -->
                        <!--    'join_type': SqlJoinType.LEFT_OUTER,                 -->
                        <!--    'join_on_partition_dimensions': (),                  -->
                        <!--    'join_on_partition_time_dimensions': (),             -->
                        <!--    'validity_window': None}                             -->
                        <FilterElementsNode>
                            <!-- description =                      -->
                            <!--   Pass Only Elements:              -->
                            <!--     ['listings', 'cyclic_entity']  -->
                            <!-- node_id = pfe_0 -->
                            <!-- include_spec =                           -->
                            <!--   {'class': 'MeasureSpec',               -->
                            <!--    'element_name': 'listings',           -->
                            <!--    'non_additive_dimension_spec': None,  -->
                            <!--    'fill_nulls_with': None}              -->
                            <!-- include_spec =                       -->
                            <!--   {'class': 'LinklessEntitySpec',    -->
                            <!--    'element_name': 'cyclic_entity',  -->
                            <!--    'entity_links': ()}               -->
                            <!-- distinct = False -->
                            <MetricTimeDimensionTransformNode>
                                <!-- description = Metric Time Dimension 'ds' -->
<<<<<<< HEAD
                                <!-- node_id = sma_10013 -->
=======
                                <!-- node_id = sma_10012 -->
>>>>>>> b63619ad
                                <!-- aggregation_time_dimension = ds -->
                                <ReadSqlSourceNode>
                                    <!-- description =                                                                                    -->
                                    <!--   Read From SemanticModelDataSet(SemanticModelReference(semantic_model_name='listings_latest'))  -->
<<<<<<< HEAD
                                    <!-- node_id = rss_10049 -->
=======
                                    <!-- node_id = rss_10050 -->
>>>>>>> b63619ad
                                    <!-- data_set =                                                                             -->
                                    <!--   SemanticModelDataSet(SemanticModelReference(semantic_model_name='listings_latest'))  -->
                                </ReadSqlSourceNode>
                            </MetricTimeDimensionTransformNode>
                        </FilterElementsNode>
                        <FilterElementsNode>
                            <!-- description =                             -->
                            <!--   Pass Only Elements:                     -->
                            <!--     ['capacity_latest', 'cyclic_entity']  -->
                            <!-- node_id = pfe_1 -->
                            <!-- include_spec =                         -->
                            <!--   {'class': 'DimensionSpec',           -->
                            <!--    'element_name': 'capacity_latest',  -->
                            <!--    'entity_links': ()}                 -->
                            <!-- include_spec =                       -->
                            <!--   {'class': 'LinklessEntitySpec',    -->
                            <!--    'element_name': 'cyclic_entity',  -->
                            <!--    'entity_links': ()}               -->
                            <!-- distinct = False -->
                            <ReadSqlSourceNode>
                                <!-- description =                                                                                           -->
                                <!--   Read From SemanticModelDataSet(SemanticModelReference(semantic_model_name='listings_latest_cyclic'))  -->
<<<<<<< HEAD
                                <!-- node_id = rss_10050 -->
=======
                                <!-- node_id = rss_10051 -->
>>>>>>> b63619ad
                                <!-- data_set =                                                                                    -->
                                <!--   SemanticModelDataSet(SemanticModelReference(semantic_model_name='listings_latest_cyclic'))  -->
                            </ReadSqlSourceNode>
                        </FilterElementsNode>
                    </JoinToBaseOutputNode>
                </FilterElementsNode>
            </AggregateMeasuresNode>
        </ComputeMetricsNode>
    </WriteToResultDataframeNode>
</DataflowPlan><|MERGE_RESOLUTION|>--- conflicted
+++ resolved
@@ -61,20 +61,12 @@
                             <!-- distinct = False -->
                             <MetricTimeDimensionTransformNode>
                                 <!-- description = Metric Time Dimension 'ds' -->
-<<<<<<< HEAD
                                 <!-- node_id = sma_10013 -->
-=======
-                                <!-- node_id = sma_10012 -->
->>>>>>> b63619ad
                                 <!-- aggregation_time_dimension = ds -->
                                 <ReadSqlSourceNode>
                                     <!-- description =                                                                                    -->
                                     <!--   Read From SemanticModelDataSet(SemanticModelReference(semantic_model_name='listings_latest'))  -->
-<<<<<<< HEAD
                                     <!-- node_id = rss_10049 -->
-=======
-                                    <!-- node_id = rss_10050 -->
->>>>>>> b63619ad
                                     <!-- data_set =                                                                             -->
                                     <!--   SemanticModelDataSet(SemanticModelReference(semantic_model_name='listings_latest'))  -->
                                 </ReadSqlSourceNode>
@@ -97,11 +89,7 @@
                             <ReadSqlSourceNode>
                                 <!-- description =                                                                                           -->
                                 <!--   Read From SemanticModelDataSet(SemanticModelReference(semantic_model_name='listings_latest_cyclic'))  -->
-<<<<<<< HEAD
                                 <!-- node_id = rss_10050 -->
-=======
-                                <!-- node_id = rss_10051 -->
->>>>>>> b63619ad
                                 <!-- data_set =                                                                                    -->
                                 <!--   SemanticModelDataSet(SemanticModelReference(semantic_model_name='listings_latest_cyclic'))  -->
                             </ReadSqlSourceNode>
