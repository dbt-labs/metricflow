<DataflowPlan>
    <WriteToResultDataframeNode>
        <!-- description = 'Write to Dataframe' -->
        <!-- node_id = NodeId(id_str='wrd_0') -->
        <ComputeMetricsNode>
            <!-- description = 'Compute Metrics via Expressions' -->
            <!-- node_id = NodeId(id_str='cm_2') -->
            <!-- metric_spec = MetricSpec(element_name='bookings_growth_since_start_of_month') -->
            <CombineAggregatedOutputsNode>
                <!-- description = 'Combine Aggregated Outputs' -->
                <!-- node_id = NodeId(id_str='cao_0') -->
                <ComputeMetricsNode>
                    <!-- description = 'Compute Metrics via Expressions' -->
                    <!-- node_id = NodeId(id_str='cm_0') -->
                    <!-- metric_spec = MetricSpec(element_name='bookings') -->
                    <AggregateMeasuresNode>
                        <!-- description = 'Aggregate Measures' -->
                        <!-- node_id = NodeId(id_str='am_0') -->
                        <FilterElementsNode>
                            <!-- description = "Pass Only Elements: ['bookings', 'metric_time__day']" -->
                            <!-- node_id = NodeId(id_str='pfe_0') -->
                            <!-- include_spec = MeasureSpec(element_name='bookings') -->
                            <!-- include_spec = TimeDimensionSpec(element_name='metric_time', time_granularity=DAY) -->
                            <!-- distinct = False -->
                            <MetricTimeDimensionTransformNode>
                                <!-- description = "Metric Time Dimension 'ds'" -->
                                <!-- node_id = NodeId(id_str='sma_10001') -->
                                <!-- aggregation_time_dimension = 'ds' -->
                                <ReadSqlSourceNode>
                                    <!-- description = "Read From SemanticModelDataSet('bookings_source')" -->
                                    <!-- node_id = NodeId(id_str='rss_10013') -->
                                    <!-- data_set = SemanticModelDataSet('bookings_source') -->
                                </ReadSqlSourceNode>
                            </MetricTimeDimensionTransformNode>
                        </FilterElementsNode>
                    </AggregateMeasuresNode>
                </ComputeMetricsNode>
                <ComputeMetricsNode>
                    <!-- description = 'Compute Metrics via Expressions' -->
                    <!-- node_id = NodeId(id_str='cm_1') -->
                    <!-- metric_spec =                                                                                    -->
                    <!--   MetricSpec(element_name='bookings', alias='bookings_at_start_of_month', offset_to_grain=MONTH) -->
                    <AggregateMeasuresNode>
                        <!-- description = 'Aggregate Measures' -->
                        <!-- node_id = NodeId(id_str='am_1') -->
                        <FilterElementsNode>
                            <!-- description = "Pass Only Elements: ['bookings', 'metric_time__day']" -->
                            <!-- node_id = NodeId(id_str='pfe_1') -->
                            <!-- include_spec = MeasureSpec(element_name='bookings') -->
                            <!-- include_spec = TimeDimensionSpec(element_name='metric_time', time_granularity=DAY) -->
                            <!-- distinct = False -->
                            <JoinToTimeSpineNode>
                                <!-- description = 'Join to Time Spine Dataset' -->
                                <!-- node_id = NodeId(id_str='jts_0') -->
                                <!-- requested_agg_time_dimension_specs =                                     -->
                                <!--   [TimeDimensionSpec(element_name='metric_time', time_granularity=DAY),] -->
<<<<<<< HEAD
                                <!-- query_includes_metric_time = True -->
=======
                                <!-- use_custom_agg_time_dimension = False -->
>>>>>>> d69b3824
                                <!-- time_range_constraint = None -->
                                <!-- offset_window = None -->
                                <!-- offset_to_grain = MONTH -->
                                <!-- join_type = INNER -->
                                <MetricTimeDimensionTransformNode>
                                    <!-- description = "Metric Time Dimension 'ds'" -->
                                    <!-- node_id = NodeId(id_str='sma_10001') -->
                                    <!-- aggregation_time_dimension = 'ds' -->
                                    <ReadSqlSourceNode>
                                        <!-- description = "Read From SemanticModelDataSet('bookings_source')" -->
                                        <!-- node_id = NodeId(id_str='rss_10013') -->
                                        <!-- data_set = SemanticModelDataSet('bookings_source') -->
                                    </ReadSqlSourceNode>
                                </MetricTimeDimensionTransformNode>
                            </JoinToTimeSpineNode>
                        </FilterElementsNode>
                    </AggregateMeasuresNode>
                </ComputeMetricsNode>
            </CombineAggregatedOutputsNode>
        </ComputeMetricsNode>
    </WriteToResultDataframeNode>
</DataflowPlan><|MERGE_RESOLUTION|>--- conflicted
+++ resolved
@@ -54,11 +54,7 @@
                                 <!-- node_id = NodeId(id_str='jts_0') -->
                                 <!-- requested_agg_time_dimension_specs =                                     -->
                                 <!--   [TimeDimensionSpec(element_name='metric_time', time_granularity=DAY),] -->
-<<<<<<< HEAD
-                                <!-- query_includes_metric_time = True -->
-=======
                                 <!-- use_custom_agg_time_dimension = False -->
->>>>>>> d69b3824
                                 <!-- time_range_constraint = None -->
                                 <!-- offset_window = None -->
                                 <!-- offset_to_grain = MONTH -->
