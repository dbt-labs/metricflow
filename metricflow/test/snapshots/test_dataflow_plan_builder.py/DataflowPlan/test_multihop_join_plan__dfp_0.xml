--- conflicted
+++ resolved
@@ -80,20 +80,12 @@
                             <!-- distinct = False -->
                             <MetricTimeDimensionTransformNode>
                                 <!-- description = Metric Time Dimension 'ds' -->
-<<<<<<< HEAD
                                 <!-- node_id = sma_10008 -->
-=======
-                                <!-- node_id = sma_10009 -->
->>>>>>> b63619ad
                                 <!-- aggregation_time_dimension = ds -->
                                 <ReadSqlSourceNode>
                                     <!-- description =                                                                                       -->
                                     <!--   Read From SemanticModelDataSet(SemanticModelReference(semantic_model_name='account_month_txns'))  -->
-<<<<<<< HEAD
                                     <!-- node_id = rss_10026 -->
-=======
-                                    <!-- node_id = rss_10029 -->
->>>>>>> b63619ad
                                     <!-- data_set =                                                                                -->
                                     <!--   SemanticModelDataSet(SemanticModelReference(semantic_model_name='account_month_txns'))  -->
                                 </ReadSqlSourceNode>
@@ -148,11 +140,7 @@
                                 <ReadSqlSourceNode>
                                     <!-- description =                                                                                 -->
                                     <!--   Read From SemanticModelDataSet(SemanticModelReference(semantic_model_name='bridge_table'))  -->
-<<<<<<< HEAD
                                     <!-- node_id = rss_10027 -->
-=======
-                                    <!-- node_id = rss_10030 -->
->>>>>>> b63619ad
                                     <!-- data_set =                                                                          -->
                                     <!--   SemanticModelDataSet(SemanticModelReference(semantic_model_name='bridge_table'))  -->
                                 </ReadSqlSourceNode>
@@ -359,11 +347,7 @@
                                     <ReadSqlSourceNode>
                                         <!-- description =                                                                                   -->
                                         <!--   Read From SemanticModelDataSet(SemanticModelReference(semantic_model_name='customer_table'))  -->
-<<<<<<< HEAD
                                         <!-- node_id = rss_10029 -->
-=======
-                                        <!-- node_id = rss_10032 -->
->>>>>>> b63619ad
                                         <!-- data_set =                                                                            -->
                                         <!--   SemanticModelDataSet(SemanticModelReference(semantic_model_name='customer_table'))  -->
                                     </ReadSqlSourceNode>
