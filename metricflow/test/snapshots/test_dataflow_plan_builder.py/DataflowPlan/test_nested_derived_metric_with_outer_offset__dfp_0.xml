<DataflowPlan>
    <WriteToResultDataframeNode>
        <!-- description = 'Write to Dataframe' -->
        <!-- node_id = NodeId(id_str='wrd_0') -->
        <ComputeMetricsNode>
            <!-- description = 'Compute Metrics via Expressions' -->
            <!-- node_id = NodeId(id_str='cm_2') -->
            <!-- metric_spec = MetricSpec(element_name='bookings_offset_twice') -->
            <JoinToTimeSpineNode>
                <!-- description = 'Join to Time Spine Dataset' -->
                <!-- node_id = NodeId(id_str='jts_1') -->
                <!-- requested_agg_time_dimension_specs =                                     -->
                <!--   [TimeDimensionSpec(element_name='metric_time', time_granularity=DAY),] -->
<<<<<<< HEAD
                <!-- query_includes_metric_time = True -->
=======
                <!-- use_custom_agg_time_dimension = False -->
>>>>>>> d69b3824
                <!-- time_range_constraint = None -->
                <!-- offset_window = PydanticMetricTimeWindow(count=2, granularity=DAY) -->
                <!-- offset_to_grain = None -->
                <!-- join_type = INNER -->
                <ComputeMetricsNode>
                    <!-- description = 'Compute Metrics via Expressions' -->
                    <!-- node_id = NodeId(id_str='cm_1') -->
                    <!-- metric_spec =                                                         -->
                    <!--   MetricSpec(                                                         -->
                    <!--     element_name='bookings_offset_once',                              -->
                    <!--     offset_window=PydanticMetricTimeWindow(count=2, granularity=DAY), -->
                    <!--   )                                                                   -->
                    <ComputeMetricsNode>
                        <!-- description = 'Compute Metrics via Expressions' -->
                        <!-- node_id = NodeId(id_str='cm_0') -->
                        <!-- metric_spec =                                                         -->
                        <!--   MetricSpec(                                                         -->
                        <!--     element_name='bookings',                                          -->
                        <!--     offset_window=PydanticMetricTimeWindow(count=5, granularity=DAY), -->
                        <!--   )                                                                   -->
                        <AggregateMeasuresNode>
                            <!-- description = 'Aggregate Measures' -->
                            <!-- node_id = NodeId(id_str='am_0') -->
                            <FilterElementsNode>
                                <!-- description = "Pass Only Elements: ['bookings', 'metric_time__day']" -->
                                <!-- node_id = NodeId(id_str='pfe_0') -->
                                <!-- include_spec = MeasureSpec(element_name='bookings') -->
                                <!-- include_spec = TimeDimensionSpec(element_name='metric_time', time_granularity=DAY) -->
                                <!-- distinct = False -->
                                <JoinToTimeSpineNode>
                                    <!-- description = 'Join to Time Spine Dataset' -->
                                    <!-- node_id = NodeId(id_str='jts_0') -->
                                    <!-- requested_agg_time_dimension_specs =                                     -->
                                    <!--   [TimeDimensionSpec(element_name='metric_time', time_granularity=DAY),] -->
<<<<<<< HEAD
                                    <!-- query_includes_metric_time = True -->
=======
                                    <!-- use_custom_agg_time_dimension = False -->
>>>>>>> d69b3824
                                    <!-- time_range_constraint = None -->
                                    <!-- offset_window = PydanticMetricTimeWindow(count=5, granularity=DAY) -->
                                    <!-- offset_to_grain = None -->
                                    <!-- join_type = INNER -->
                                    <MetricTimeDimensionTransformNode>
                                        <!-- description = "Metric Time Dimension 'ds'" -->
                                        <!-- node_id = NodeId(id_str='sma_10001') -->
                                        <!-- aggregation_time_dimension = 'ds' -->
                                        <ReadSqlSourceNode>
                                            <!-- description = "Read From SemanticModelDataSet('bookings_source')" -->
                                            <!-- node_id = NodeId(id_str='rss_10013') -->
                                            <!-- data_set = SemanticModelDataSet('bookings_source') -->
                                        </ReadSqlSourceNode>
                                    </MetricTimeDimensionTransformNode>
                                </JoinToTimeSpineNode>
                            </FilterElementsNode>
                        </AggregateMeasuresNode>
                    </ComputeMetricsNode>
                </ComputeMetricsNode>
            </JoinToTimeSpineNode>
        </ComputeMetricsNode>
    </WriteToResultDataframeNode>
</DataflowPlan><|MERGE_RESOLUTION|>--- conflicted
+++ resolved
@@ -11,11 +11,7 @@
                 <!-- node_id = NodeId(id_str='jts_1') -->
                 <!-- requested_agg_time_dimension_specs =                                     -->
                 <!--   [TimeDimensionSpec(element_name='metric_time', time_granularity=DAY),] -->
-<<<<<<< HEAD
-                <!-- query_includes_metric_time = True -->
-=======
                 <!-- use_custom_agg_time_dimension = False -->
->>>>>>> d69b3824
                 <!-- time_range_constraint = None -->
                 <!-- offset_window = PydanticMetricTimeWindow(count=2, granularity=DAY) -->
                 <!-- offset_to_grain = None -->
@@ -50,11 +46,7 @@
                                     <!-- node_id = NodeId(id_str='jts_0') -->
                                     <!-- requested_agg_time_dimension_specs =                                     -->
                                     <!--   [TimeDimensionSpec(element_name='metric_time', time_granularity=DAY),] -->
-<<<<<<< HEAD
-                                    <!-- query_includes_metric_time = True -->
-=======
                                     <!-- use_custom_agg_time_dimension = False -->
->>>>>>> d69b3824
                                     <!-- time_range_constraint = None -->
                                     <!-- offset_window = PydanticMetricTimeWindow(count=5, granularity=DAY) -->
                                     <!-- offset_to_grain = None -->
