-- Order By ['listing__country_latest'] Limit 100
SELECT
  subq_2.listing__country_latest
FROM (
  -- Constrain Output with WHERE
  SELECT
    subq_1.listing__country_latest
  FROM (
    -- Pass Only Elements:
    --   ['listing__country_latest']
    SELECT
      subq_0.listing__country_latest
    FROM (
      -- Read Elements From Semantic Model 'listings_latest'
      SELECT
<<<<<<< HEAD
        1 AS listings
        , listings_latest_src_10004.capacity AS largest_listing
        , listings_latest_src_10004.capacity AS smallest_listing
        , listings_latest_src_10004.created_at AS ds__day
        , DATE_TRUNC('week', listings_latest_src_10004.created_at) AS ds__week
        , DATE_TRUNC('month', listings_latest_src_10004.created_at) AS ds__month
        , DATE_TRUNC('quarter', listings_latest_src_10004.created_at) AS ds__quarter
        , DATE_TRUNC('year', listings_latest_src_10004.created_at) AS ds__year
        , EXTRACT(year FROM listings_latest_src_10004.created_at) AS ds__extract_year
        , EXTRACT(quarter FROM listings_latest_src_10004.created_at) AS ds__extract_quarter
        , EXTRACT(month FROM listings_latest_src_10004.created_at) AS ds__extract_month
        , EXTRACT(week FROM listings_latest_src_10004.created_at) AS ds__extract_week
        , EXTRACT(day FROM listings_latest_src_10004.created_at) AS ds__extract_day
        , EXTRACT(dow FROM listings_latest_src_10004.created_at) AS ds__extract_dow
        , EXTRACT(doy FROM listings_latest_src_10004.created_at) AS ds__extract_doy
        , listings_latest_src_10004.created_at AS created_at__day
        , DATE_TRUNC('week', listings_latest_src_10004.created_at) AS created_at__week
        , DATE_TRUNC('month', listings_latest_src_10004.created_at) AS created_at__month
        , DATE_TRUNC('quarter', listings_latest_src_10004.created_at) AS created_at__quarter
        , DATE_TRUNC('year', listings_latest_src_10004.created_at) AS created_at__year
        , EXTRACT(year FROM listings_latest_src_10004.created_at) AS created_at__extract_year
        , EXTRACT(quarter FROM listings_latest_src_10004.created_at) AS created_at__extract_quarter
        , EXTRACT(month FROM listings_latest_src_10004.created_at) AS created_at__extract_month
        , EXTRACT(week FROM listings_latest_src_10004.created_at) AS created_at__extract_week
        , EXTRACT(day FROM listings_latest_src_10004.created_at) AS created_at__extract_day
        , EXTRACT(dow FROM listings_latest_src_10004.created_at) AS created_at__extract_dow
        , EXTRACT(doy FROM listings_latest_src_10004.created_at) AS created_at__extract_doy
        , listings_latest_src_10004.country AS country_latest
        , listings_latest_src_10004.is_lux AS is_lux_latest
        , listings_latest_src_10004.capacity AS capacity_latest
        , listings_latest_src_10004.created_at AS listing__ds__day
        , DATE_TRUNC('week', listings_latest_src_10004.created_at) AS listing__ds__week
        , DATE_TRUNC('month', listings_latest_src_10004.created_at) AS listing__ds__month
        , DATE_TRUNC('quarter', listings_latest_src_10004.created_at) AS listing__ds__quarter
        , DATE_TRUNC('year', listings_latest_src_10004.created_at) AS listing__ds__year
        , EXTRACT(year FROM listings_latest_src_10004.created_at) AS listing__ds__extract_year
        , EXTRACT(quarter FROM listings_latest_src_10004.created_at) AS listing__ds__extract_quarter
        , EXTRACT(month FROM listings_latest_src_10004.created_at) AS listing__ds__extract_month
        , EXTRACT(week FROM listings_latest_src_10004.created_at) AS listing__ds__extract_week
        , EXTRACT(day FROM listings_latest_src_10004.created_at) AS listing__ds__extract_day
        , EXTRACT(dow FROM listings_latest_src_10004.created_at) AS listing__ds__extract_dow
        , EXTRACT(doy FROM listings_latest_src_10004.created_at) AS listing__ds__extract_doy
        , listings_latest_src_10004.created_at AS listing__created_at__day
        , DATE_TRUNC('week', listings_latest_src_10004.created_at) AS listing__created_at__week
        , DATE_TRUNC('month', listings_latest_src_10004.created_at) AS listing__created_at__month
        , DATE_TRUNC('quarter', listings_latest_src_10004.created_at) AS listing__created_at__quarter
        , DATE_TRUNC('year', listings_latest_src_10004.created_at) AS listing__created_at__year
        , EXTRACT(year FROM listings_latest_src_10004.created_at) AS listing__created_at__extract_year
        , EXTRACT(quarter FROM listings_latest_src_10004.created_at) AS listing__created_at__extract_quarter
        , EXTRACT(month FROM listings_latest_src_10004.created_at) AS listing__created_at__extract_month
        , EXTRACT(week FROM listings_latest_src_10004.created_at) AS listing__created_at__extract_week
        , EXTRACT(day FROM listings_latest_src_10004.created_at) AS listing__created_at__extract_day
        , EXTRACT(dow FROM listings_latest_src_10004.created_at) AS listing__created_at__extract_dow
        , EXTRACT(doy FROM listings_latest_src_10004.created_at) AS listing__created_at__extract_doy
        , listings_latest_src_10004.country AS listing__country_latest
        , listings_latest_src_10004.is_lux AS listing__is_lux_latest
        , listings_latest_src_10004.capacity AS listing__capacity_latest
        , listings_latest_src_10004.listing_id AS listing
        , listings_latest_src_10004.user_id AS user
        , listings_latest_src_10004.user_id AS listing__user
      FROM ***************************.dim_listings_latest listings_latest_src_10004
    ) subq_0
    GROUP BY
      subq_0.listing__country_latest
  ) subq_1
  WHERE listing__country_latest = 'us'
) subq_2
ORDER BY subq_2.listing__country_latest DESC
=======
        subq_7.listing__country_latest
        , SUM(subq_7.bookings) AS bookings
      FROM (
        -- Pass Only Elements:
        --   ['bookings', 'listing__country_latest']
        SELECT
          subq_6.listing__country_latest
          , subq_6.bookings
        FROM (
          -- Join Standard Outputs
          SELECT
            subq_2.listing AS listing
            , subq_5.country_latest AS listing__country_latest
            , subq_2.bookings AS bookings
          FROM (
            -- Pass Only Elements:
            --   ['bookings', 'listing']
            SELECT
              subq_1.listing
              , subq_1.bookings
            FROM (
              -- Metric Time Dimension 'ds'
              SELECT
                subq_0.ds__day
                , subq_0.ds__week
                , subq_0.ds__month
                , subq_0.ds__quarter
                , subq_0.ds__year
                , subq_0.ds__extract_year
                , subq_0.ds__extract_quarter
                , subq_0.ds__extract_month
                , subq_0.ds__extract_week
                , subq_0.ds__extract_day
                , subq_0.ds__extract_dow
                , subq_0.ds__extract_doy
                , subq_0.ds_partitioned__day
                , subq_0.ds_partitioned__week
                , subq_0.ds_partitioned__month
                , subq_0.ds_partitioned__quarter
                , subq_0.ds_partitioned__year
                , subq_0.ds_partitioned__extract_year
                , subq_0.ds_partitioned__extract_quarter
                , subq_0.ds_partitioned__extract_month
                , subq_0.ds_partitioned__extract_week
                , subq_0.ds_partitioned__extract_day
                , subq_0.ds_partitioned__extract_dow
                , subq_0.ds_partitioned__extract_doy
                , subq_0.paid_at__day
                , subq_0.paid_at__week
                , subq_0.paid_at__month
                , subq_0.paid_at__quarter
                , subq_0.paid_at__year
                , subq_0.paid_at__extract_year
                , subq_0.paid_at__extract_quarter
                , subq_0.paid_at__extract_month
                , subq_0.paid_at__extract_week
                , subq_0.paid_at__extract_day
                , subq_0.paid_at__extract_dow
                , subq_0.paid_at__extract_doy
                , subq_0.booking__ds__day
                , subq_0.booking__ds__week
                , subq_0.booking__ds__month
                , subq_0.booking__ds__quarter
                , subq_0.booking__ds__year
                , subq_0.booking__ds__extract_year
                , subq_0.booking__ds__extract_quarter
                , subq_0.booking__ds__extract_month
                , subq_0.booking__ds__extract_week
                , subq_0.booking__ds__extract_day
                , subq_0.booking__ds__extract_dow
                , subq_0.booking__ds__extract_doy
                , subq_0.booking__ds_partitioned__day
                , subq_0.booking__ds_partitioned__week
                , subq_0.booking__ds_partitioned__month
                , subq_0.booking__ds_partitioned__quarter
                , subq_0.booking__ds_partitioned__year
                , subq_0.booking__ds_partitioned__extract_year
                , subq_0.booking__ds_partitioned__extract_quarter
                , subq_0.booking__ds_partitioned__extract_month
                , subq_0.booking__ds_partitioned__extract_week
                , subq_0.booking__ds_partitioned__extract_day
                , subq_0.booking__ds_partitioned__extract_dow
                , subq_0.booking__ds_partitioned__extract_doy
                , subq_0.booking__paid_at__day
                , subq_0.booking__paid_at__week
                , subq_0.booking__paid_at__month
                , subq_0.booking__paid_at__quarter
                , subq_0.booking__paid_at__year
                , subq_0.booking__paid_at__extract_year
                , subq_0.booking__paid_at__extract_quarter
                , subq_0.booking__paid_at__extract_month
                , subq_0.booking__paid_at__extract_week
                , subq_0.booking__paid_at__extract_day
                , subq_0.booking__paid_at__extract_dow
                , subq_0.booking__paid_at__extract_doy
                , subq_0.ds__day AS metric_time__day
                , subq_0.ds__week AS metric_time__week
                , subq_0.ds__month AS metric_time__month
                , subq_0.ds__quarter AS metric_time__quarter
                , subq_0.ds__year AS metric_time__year
                , subq_0.ds__extract_year AS metric_time__extract_year
                , subq_0.ds__extract_quarter AS metric_time__extract_quarter
                , subq_0.ds__extract_month AS metric_time__extract_month
                , subq_0.ds__extract_week AS metric_time__extract_week
                , subq_0.ds__extract_day AS metric_time__extract_day
                , subq_0.ds__extract_dow AS metric_time__extract_dow
                , subq_0.ds__extract_doy AS metric_time__extract_doy
                , subq_0.listing
                , subq_0.guest
                , subq_0.host
                , subq_0.booking__listing
                , subq_0.booking__guest
                , subq_0.booking__host
                , subq_0.is_instant
                , subq_0.booking__is_instant
                , subq_0.bookings
                , subq_0.instant_bookings
                , subq_0.booking_value
                , subq_0.max_booking_value
                , subq_0.min_booking_value
                , subq_0.bookers
                , subq_0.average_booking_value
                , subq_0.referred_bookings
                , subq_0.median_booking_value
                , subq_0.booking_value_p99
                , subq_0.discrete_booking_value_p99
                , subq_0.approximate_continuous_booking_value_p99
                , subq_0.approximate_discrete_booking_value_p99
              FROM (
                -- Read Elements From Semantic Model 'bookings_source'
                SELECT
                  1 AS bookings
                  , CASE WHEN is_instant THEN 1 ELSE 0 END AS instant_bookings
                  , bookings_source_src_10001.booking_value
                  , bookings_source_src_10001.booking_value AS max_booking_value
                  , bookings_source_src_10001.booking_value AS min_booking_value
                  , bookings_source_src_10001.guest_id AS bookers
                  , bookings_source_src_10001.booking_value AS average_booking_value
                  , bookings_source_src_10001.booking_value AS booking_payments
                  , CASE WHEN referrer_id IS NOT NULL THEN 1 ELSE 0 END AS referred_bookings
                  , bookings_source_src_10001.booking_value AS median_booking_value
                  , bookings_source_src_10001.booking_value AS booking_value_p99
                  , bookings_source_src_10001.booking_value AS discrete_booking_value_p99
                  , bookings_source_src_10001.booking_value AS approximate_continuous_booking_value_p99
                  , bookings_source_src_10001.booking_value AS approximate_discrete_booking_value_p99
                  , bookings_source_src_10001.is_instant
                  , DATE_TRUNC('day', bookings_source_src_10001.ds) AS ds__day
                  , DATE_TRUNC('week', bookings_source_src_10001.ds) AS ds__week
                  , DATE_TRUNC('month', bookings_source_src_10001.ds) AS ds__month
                  , DATE_TRUNC('quarter', bookings_source_src_10001.ds) AS ds__quarter
                  , DATE_TRUNC('year', bookings_source_src_10001.ds) AS ds__year
                  , EXTRACT(year FROM bookings_source_src_10001.ds) AS ds__extract_year
                  , EXTRACT(quarter FROM bookings_source_src_10001.ds) AS ds__extract_quarter
                  , EXTRACT(month FROM bookings_source_src_10001.ds) AS ds__extract_month
                  , EXTRACT(week FROM bookings_source_src_10001.ds) AS ds__extract_week
                  , EXTRACT(day FROM bookings_source_src_10001.ds) AS ds__extract_day
                  , EXTRACT(dow FROM bookings_source_src_10001.ds) AS ds__extract_dow
                  , EXTRACT(doy FROM bookings_source_src_10001.ds) AS ds__extract_doy
                  , DATE_TRUNC('day', bookings_source_src_10001.ds_partitioned) AS ds_partitioned__day
                  , DATE_TRUNC('week', bookings_source_src_10001.ds_partitioned) AS ds_partitioned__week
                  , DATE_TRUNC('month', bookings_source_src_10001.ds_partitioned) AS ds_partitioned__month
                  , DATE_TRUNC('quarter', bookings_source_src_10001.ds_partitioned) AS ds_partitioned__quarter
                  , DATE_TRUNC('year', bookings_source_src_10001.ds_partitioned) AS ds_partitioned__year
                  , EXTRACT(year FROM bookings_source_src_10001.ds_partitioned) AS ds_partitioned__extract_year
                  , EXTRACT(quarter FROM bookings_source_src_10001.ds_partitioned) AS ds_partitioned__extract_quarter
                  , EXTRACT(month FROM bookings_source_src_10001.ds_partitioned) AS ds_partitioned__extract_month
                  , EXTRACT(week FROM bookings_source_src_10001.ds_partitioned) AS ds_partitioned__extract_week
                  , EXTRACT(day FROM bookings_source_src_10001.ds_partitioned) AS ds_partitioned__extract_day
                  , EXTRACT(dow FROM bookings_source_src_10001.ds_partitioned) AS ds_partitioned__extract_dow
                  , EXTRACT(doy FROM bookings_source_src_10001.ds_partitioned) AS ds_partitioned__extract_doy
                  , DATE_TRUNC('day', bookings_source_src_10001.paid_at) AS paid_at__day
                  , DATE_TRUNC('week', bookings_source_src_10001.paid_at) AS paid_at__week
                  , DATE_TRUNC('month', bookings_source_src_10001.paid_at) AS paid_at__month
                  , DATE_TRUNC('quarter', bookings_source_src_10001.paid_at) AS paid_at__quarter
                  , DATE_TRUNC('year', bookings_source_src_10001.paid_at) AS paid_at__year
                  , EXTRACT(year FROM bookings_source_src_10001.paid_at) AS paid_at__extract_year
                  , EXTRACT(quarter FROM bookings_source_src_10001.paid_at) AS paid_at__extract_quarter
                  , EXTRACT(month FROM bookings_source_src_10001.paid_at) AS paid_at__extract_month
                  , EXTRACT(week FROM bookings_source_src_10001.paid_at) AS paid_at__extract_week
                  , EXTRACT(day FROM bookings_source_src_10001.paid_at) AS paid_at__extract_day
                  , EXTRACT(dow FROM bookings_source_src_10001.paid_at) AS paid_at__extract_dow
                  , EXTRACT(doy FROM bookings_source_src_10001.paid_at) AS paid_at__extract_doy
                  , bookings_source_src_10001.is_instant AS booking__is_instant
                  , DATE_TRUNC('day', bookings_source_src_10001.ds) AS booking__ds__day
                  , DATE_TRUNC('week', bookings_source_src_10001.ds) AS booking__ds__week
                  , DATE_TRUNC('month', bookings_source_src_10001.ds) AS booking__ds__month
                  , DATE_TRUNC('quarter', bookings_source_src_10001.ds) AS booking__ds__quarter
                  , DATE_TRUNC('year', bookings_source_src_10001.ds) AS booking__ds__year
                  , EXTRACT(year FROM bookings_source_src_10001.ds) AS booking__ds__extract_year
                  , EXTRACT(quarter FROM bookings_source_src_10001.ds) AS booking__ds__extract_quarter
                  , EXTRACT(month FROM bookings_source_src_10001.ds) AS booking__ds__extract_month
                  , EXTRACT(week FROM bookings_source_src_10001.ds) AS booking__ds__extract_week
                  , EXTRACT(day FROM bookings_source_src_10001.ds) AS booking__ds__extract_day
                  , EXTRACT(dow FROM bookings_source_src_10001.ds) AS booking__ds__extract_dow
                  , EXTRACT(doy FROM bookings_source_src_10001.ds) AS booking__ds__extract_doy
                  , DATE_TRUNC('day', bookings_source_src_10001.ds_partitioned) AS booking__ds_partitioned__day
                  , DATE_TRUNC('week', bookings_source_src_10001.ds_partitioned) AS booking__ds_partitioned__week
                  , DATE_TRUNC('month', bookings_source_src_10001.ds_partitioned) AS booking__ds_partitioned__month
                  , DATE_TRUNC('quarter', bookings_source_src_10001.ds_partitioned) AS booking__ds_partitioned__quarter
                  , DATE_TRUNC('year', bookings_source_src_10001.ds_partitioned) AS booking__ds_partitioned__year
                  , EXTRACT(year FROM bookings_source_src_10001.ds_partitioned) AS booking__ds_partitioned__extract_year
                  , EXTRACT(quarter FROM bookings_source_src_10001.ds_partitioned) AS booking__ds_partitioned__extract_quarter
                  , EXTRACT(month FROM bookings_source_src_10001.ds_partitioned) AS booking__ds_partitioned__extract_month
                  , EXTRACT(week FROM bookings_source_src_10001.ds_partitioned) AS booking__ds_partitioned__extract_week
                  , EXTRACT(day FROM bookings_source_src_10001.ds_partitioned) AS booking__ds_partitioned__extract_day
                  , EXTRACT(dow FROM bookings_source_src_10001.ds_partitioned) AS booking__ds_partitioned__extract_dow
                  , EXTRACT(doy FROM bookings_source_src_10001.ds_partitioned) AS booking__ds_partitioned__extract_doy
                  , DATE_TRUNC('day', bookings_source_src_10001.paid_at) AS booking__paid_at__day
                  , DATE_TRUNC('week', bookings_source_src_10001.paid_at) AS booking__paid_at__week
                  , DATE_TRUNC('month', bookings_source_src_10001.paid_at) AS booking__paid_at__month
                  , DATE_TRUNC('quarter', bookings_source_src_10001.paid_at) AS booking__paid_at__quarter
                  , DATE_TRUNC('year', bookings_source_src_10001.paid_at) AS booking__paid_at__year
                  , EXTRACT(year FROM bookings_source_src_10001.paid_at) AS booking__paid_at__extract_year
                  , EXTRACT(quarter FROM bookings_source_src_10001.paid_at) AS booking__paid_at__extract_quarter
                  , EXTRACT(month FROM bookings_source_src_10001.paid_at) AS booking__paid_at__extract_month
                  , EXTRACT(week FROM bookings_source_src_10001.paid_at) AS booking__paid_at__extract_week
                  , EXTRACT(day FROM bookings_source_src_10001.paid_at) AS booking__paid_at__extract_day
                  , EXTRACT(dow FROM bookings_source_src_10001.paid_at) AS booking__paid_at__extract_dow
                  , EXTRACT(doy FROM bookings_source_src_10001.paid_at) AS booking__paid_at__extract_doy
                  , bookings_source_src_10001.listing_id AS listing
                  , bookings_source_src_10001.guest_id AS guest
                  , bookings_source_src_10001.host_id AS host
                  , bookings_source_src_10001.listing_id AS booking__listing
                  , bookings_source_src_10001.guest_id AS booking__guest
                  , bookings_source_src_10001.host_id AS booking__host
                FROM ***************************.fct_bookings bookings_source_src_10001
              ) subq_0
            ) subq_1
          ) subq_2
          LEFT OUTER JOIN (
            -- Pass Only Elements:
            --   ['country_latest', 'listing']
            SELECT
              subq_4.listing
              , subq_4.country_latest
            FROM (
              -- Metric Time Dimension 'ds'
              SELECT
                subq_3.ds__day
                , subq_3.ds__week
                , subq_3.ds__month
                , subq_3.ds__quarter
                , subq_3.ds__year
                , subq_3.ds__extract_year
                , subq_3.ds__extract_quarter
                , subq_3.ds__extract_month
                , subq_3.ds__extract_week
                , subq_3.ds__extract_day
                , subq_3.ds__extract_dow
                , subq_3.ds__extract_doy
                , subq_3.created_at__day
                , subq_3.created_at__week
                , subq_3.created_at__month
                , subq_3.created_at__quarter
                , subq_3.created_at__year
                , subq_3.created_at__extract_year
                , subq_3.created_at__extract_quarter
                , subq_3.created_at__extract_month
                , subq_3.created_at__extract_week
                , subq_3.created_at__extract_day
                , subq_3.created_at__extract_dow
                , subq_3.created_at__extract_doy
                , subq_3.listing__ds__day
                , subq_3.listing__ds__week
                , subq_3.listing__ds__month
                , subq_3.listing__ds__quarter
                , subq_3.listing__ds__year
                , subq_3.listing__ds__extract_year
                , subq_3.listing__ds__extract_quarter
                , subq_3.listing__ds__extract_month
                , subq_3.listing__ds__extract_week
                , subq_3.listing__ds__extract_day
                , subq_3.listing__ds__extract_dow
                , subq_3.listing__ds__extract_doy
                , subq_3.listing__created_at__day
                , subq_3.listing__created_at__week
                , subq_3.listing__created_at__month
                , subq_3.listing__created_at__quarter
                , subq_3.listing__created_at__year
                , subq_3.listing__created_at__extract_year
                , subq_3.listing__created_at__extract_quarter
                , subq_3.listing__created_at__extract_month
                , subq_3.listing__created_at__extract_week
                , subq_3.listing__created_at__extract_day
                , subq_3.listing__created_at__extract_dow
                , subq_3.listing__created_at__extract_doy
                , subq_3.ds__day AS metric_time__day
                , subq_3.ds__week AS metric_time__week
                , subq_3.ds__month AS metric_time__month
                , subq_3.ds__quarter AS metric_time__quarter
                , subq_3.ds__year AS metric_time__year
                , subq_3.ds__extract_year AS metric_time__extract_year
                , subq_3.ds__extract_quarter AS metric_time__extract_quarter
                , subq_3.ds__extract_month AS metric_time__extract_month
                , subq_3.ds__extract_week AS metric_time__extract_week
                , subq_3.ds__extract_day AS metric_time__extract_day
                , subq_3.ds__extract_dow AS metric_time__extract_dow
                , subq_3.ds__extract_doy AS metric_time__extract_doy
                , subq_3.listing
                , subq_3.user
                , subq_3.listing__user
                , subq_3.country_latest
                , subq_3.is_lux_latest
                , subq_3.capacity_latest
                , subq_3.listing__country_latest
                , subq_3.listing__is_lux_latest
                , subq_3.listing__capacity_latest
                , subq_3.listings
                , subq_3.largest_listing
                , subq_3.smallest_listing
              FROM (
                -- Read Elements From Semantic Model 'listings_latest'
                SELECT
                  1 AS listings
                  , listings_latest_src_10004.capacity AS largest_listing
                  , listings_latest_src_10004.capacity AS smallest_listing
                  , DATE_TRUNC('day', listings_latest_src_10004.created_at) AS ds__day
                  , DATE_TRUNC('week', listings_latest_src_10004.created_at) AS ds__week
                  , DATE_TRUNC('month', listings_latest_src_10004.created_at) AS ds__month
                  , DATE_TRUNC('quarter', listings_latest_src_10004.created_at) AS ds__quarter
                  , DATE_TRUNC('year', listings_latest_src_10004.created_at) AS ds__year
                  , EXTRACT(year FROM listings_latest_src_10004.created_at) AS ds__extract_year
                  , EXTRACT(quarter FROM listings_latest_src_10004.created_at) AS ds__extract_quarter
                  , EXTRACT(month FROM listings_latest_src_10004.created_at) AS ds__extract_month
                  , EXTRACT(week FROM listings_latest_src_10004.created_at) AS ds__extract_week
                  , EXTRACT(day FROM listings_latest_src_10004.created_at) AS ds__extract_day
                  , EXTRACT(dow FROM listings_latest_src_10004.created_at) AS ds__extract_dow
                  , EXTRACT(doy FROM listings_latest_src_10004.created_at) AS ds__extract_doy
                  , DATE_TRUNC('day', listings_latest_src_10004.created_at) AS created_at__day
                  , DATE_TRUNC('week', listings_latest_src_10004.created_at) AS created_at__week
                  , DATE_TRUNC('month', listings_latest_src_10004.created_at) AS created_at__month
                  , DATE_TRUNC('quarter', listings_latest_src_10004.created_at) AS created_at__quarter
                  , DATE_TRUNC('year', listings_latest_src_10004.created_at) AS created_at__year
                  , EXTRACT(year FROM listings_latest_src_10004.created_at) AS created_at__extract_year
                  , EXTRACT(quarter FROM listings_latest_src_10004.created_at) AS created_at__extract_quarter
                  , EXTRACT(month FROM listings_latest_src_10004.created_at) AS created_at__extract_month
                  , EXTRACT(week FROM listings_latest_src_10004.created_at) AS created_at__extract_week
                  , EXTRACT(day FROM listings_latest_src_10004.created_at) AS created_at__extract_day
                  , EXTRACT(dow FROM listings_latest_src_10004.created_at) AS created_at__extract_dow
                  , EXTRACT(doy FROM listings_latest_src_10004.created_at) AS created_at__extract_doy
                  , listings_latest_src_10004.country AS country_latest
                  , listings_latest_src_10004.is_lux AS is_lux_latest
                  , listings_latest_src_10004.capacity AS capacity_latest
                  , DATE_TRUNC('day', listings_latest_src_10004.created_at) AS listing__ds__day
                  , DATE_TRUNC('week', listings_latest_src_10004.created_at) AS listing__ds__week
                  , DATE_TRUNC('month', listings_latest_src_10004.created_at) AS listing__ds__month
                  , DATE_TRUNC('quarter', listings_latest_src_10004.created_at) AS listing__ds__quarter
                  , DATE_TRUNC('year', listings_latest_src_10004.created_at) AS listing__ds__year
                  , EXTRACT(year FROM listings_latest_src_10004.created_at) AS listing__ds__extract_year
                  , EXTRACT(quarter FROM listings_latest_src_10004.created_at) AS listing__ds__extract_quarter
                  , EXTRACT(month FROM listings_latest_src_10004.created_at) AS listing__ds__extract_month
                  , EXTRACT(week FROM listings_latest_src_10004.created_at) AS listing__ds__extract_week
                  , EXTRACT(day FROM listings_latest_src_10004.created_at) AS listing__ds__extract_day
                  , EXTRACT(dow FROM listings_latest_src_10004.created_at) AS listing__ds__extract_dow
                  , EXTRACT(doy FROM listings_latest_src_10004.created_at) AS listing__ds__extract_doy
                  , DATE_TRUNC('day', listings_latest_src_10004.created_at) AS listing__created_at__day
                  , DATE_TRUNC('week', listings_latest_src_10004.created_at) AS listing__created_at__week
                  , DATE_TRUNC('month', listings_latest_src_10004.created_at) AS listing__created_at__month
                  , DATE_TRUNC('quarter', listings_latest_src_10004.created_at) AS listing__created_at__quarter
                  , DATE_TRUNC('year', listings_latest_src_10004.created_at) AS listing__created_at__year
                  , EXTRACT(year FROM listings_latest_src_10004.created_at) AS listing__created_at__extract_year
                  , EXTRACT(quarter FROM listings_latest_src_10004.created_at) AS listing__created_at__extract_quarter
                  , EXTRACT(month FROM listings_latest_src_10004.created_at) AS listing__created_at__extract_month
                  , EXTRACT(week FROM listings_latest_src_10004.created_at) AS listing__created_at__extract_week
                  , EXTRACT(day FROM listings_latest_src_10004.created_at) AS listing__created_at__extract_day
                  , EXTRACT(dow FROM listings_latest_src_10004.created_at) AS listing__created_at__extract_dow
                  , EXTRACT(doy FROM listings_latest_src_10004.created_at) AS listing__created_at__extract_doy
                  , listings_latest_src_10004.country AS listing__country_latest
                  , listings_latest_src_10004.is_lux AS listing__is_lux_latest
                  , listings_latest_src_10004.capacity AS listing__capacity_latest
                  , listings_latest_src_10004.listing_id AS listing
                  , listings_latest_src_10004.user_id AS user
                  , listings_latest_src_10004.user_id AS listing__user
                FROM ***************************.dim_listings_latest listings_latest_src_10004
              ) subq_3
            ) subq_4
          ) subq_5
          ON
            subq_2.listing = subq_5.listing
        ) subq_6
      ) subq_7
      GROUP BY
        subq_7.listing__country_latest
    ) subq_8
  ) subq_9
) subq_10
ORDER BY subq_10.listing__country_latest
>>>>>>> df0ae703
LIMIT 100<|MERGE_RESOLUTION|>--- conflicted
+++ resolved
@@ -13,11 +13,10 @@
     FROM (
       -- Read Elements From Semantic Model 'listings_latest'
       SELECT
-<<<<<<< HEAD
         1 AS listings
         , listings_latest_src_10004.capacity AS largest_listing
         , listings_latest_src_10004.capacity AS smallest_listing
-        , listings_latest_src_10004.created_at AS ds__day
+        , DATE_TRUNC('day', listings_latest_src_10004.created_at) AS ds__day
         , DATE_TRUNC('week', listings_latest_src_10004.created_at) AS ds__week
         , DATE_TRUNC('month', listings_latest_src_10004.created_at) AS ds__month
         , DATE_TRUNC('quarter', listings_latest_src_10004.created_at) AS ds__quarter
@@ -29,7 +28,7 @@
         , EXTRACT(day FROM listings_latest_src_10004.created_at) AS ds__extract_day
         , EXTRACT(dow FROM listings_latest_src_10004.created_at) AS ds__extract_dow
         , EXTRACT(doy FROM listings_latest_src_10004.created_at) AS ds__extract_doy
-        , listings_latest_src_10004.created_at AS created_at__day
+        , DATE_TRUNC('day', listings_latest_src_10004.created_at) AS created_at__day
         , DATE_TRUNC('week', listings_latest_src_10004.created_at) AS created_at__week
         , DATE_TRUNC('month', listings_latest_src_10004.created_at) AS created_at__month
         , DATE_TRUNC('quarter', listings_latest_src_10004.created_at) AS created_at__quarter
@@ -44,7 +43,7 @@
         , listings_latest_src_10004.country AS country_latest
         , listings_latest_src_10004.is_lux AS is_lux_latest
         , listings_latest_src_10004.capacity AS capacity_latest
-        , listings_latest_src_10004.created_at AS listing__ds__day
+        , DATE_TRUNC('day', listings_latest_src_10004.created_at) AS listing__ds__day
         , DATE_TRUNC('week', listings_latest_src_10004.created_at) AS listing__ds__week
         , DATE_TRUNC('month', listings_latest_src_10004.created_at) AS listing__ds__month
         , DATE_TRUNC('quarter', listings_latest_src_10004.created_at) AS listing__ds__quarter
@@ -56,7 +55,7 @@
         , EXTRACT(day FROM listings_latest_src_10004.created_at) AS listing__ds__extract_day
         , EXTRACT(dow FROM listings_latest_src_10004.created_at) AS listing__ds__extract_dow
         , EXTRACT(doy FROM listings_latest_src_10004.created_at) AS listing__ds__extract_doy
-        , listings_latest_src_10004.created_at AS listing__created_at__day
+        , DATE_TRUNC('day', listings_latest_src_10004.created_at) AS listing__created_at__day
         , DATE_TRUNC('week', listings_latest_src_10004.created_at) AS listing__created_at__week
         , DATE_TRUNC('month', listings_latest_src_10004.created_at) AS listing__created_at__month
         , DATE_TRUNC('quarter', listings_latest_src_10004.created_at) AS listing__created_at__quarter
@@ -82,393 +81,4 @@
   WHERE listing__country_latest = 'us'
 ) subq_2
 ORDER BY subq_2.listing__country_latest DESC
-=======
-        subq_7.listing__country_latest
-        , SUM(subq_7.bookings) AS bookings
-      FROM (
-        -- Pass Only Elements:
-        --   ['bookings', 'listing__country_latest']
-        SELECT
-          subq_6.listing__country_latest
-          , subq_6.bookings
-        FROM (
-          -- Join Standard Outputs
-          SELECT
-            subq_2.listing AS listing
-            , subq_5.country_latest AS listing__country_latest
-            , subq_2.bookings AS bookings
-          FROM (
-            -- Pass Only Elements:
-            --   ['bookings', 'listing']
-            SELECT
-              subq_1.listing
-              , subq_1.bookings
-            FROM (
-              -- Metric Time Dimension 'ds'
-              SELECT
-                subq_0.ds__day
-                , subq_0.ds__week
-                , subq_0.ds__month
-                , subq_0.ds__quarter
-                , subq_0.ds__year
-                , subq_0.ds__extract_year
-                , subq_0.ds__extract_quarter
-                , subq_0.ds__extract_month
-                , subq_0.ds__extract_week
-                , subq_0.ds__extract_day
-                , subq_0.ds__extract_dow
-                , subq_0.ds__extract_doy
-                , subq_0.ds_partitioned__day
-                , subq_0.ds_partitioned__week
-                , subq_0.ds_partitioned__month
-                , subq_0.ds_partitioned__quarter
-                , subq_0.ds_partitioned__year
-                , subq_0.ds_partitioned__extract_year
-                , subq_0.ds_partitioned__extract_quarter
-                , subq_0.ds_partitioned__extract_month
-                , subq_0.ds_partitioned__extract_week
-                , subq_0.ds_partitioned__extract_day
-                , subq_0.ds_partitioned__extract_dow
-                , subq_0.ds_partitioned__extract_doy
-                , subq_0.paid_at__day
-                , subq_0.paid_at__week
-                , subq_0.paid_at__month
-                , subq_0.paid_at__quarter
-                , subq_0.paid_at__year
-                , subq_0.paid_at__extract_year
-                , subq_0.paid_at__extract_quarter
-                , subq_0.paid_at__extract_month
-                , subq_0.paid_at__extract_week
-                , subq_0.paid_at__extract_day
-                , subq_0.paid_at__extract_dow
-                , subq_0.paid_at__extract_doy
-                , subq_0.booking__ds__day
-                , subq_0.booking__ds__week
-                , subq_0.booking__ds__month
-                , subq_0.booking__ds__quarter
-                , subq_0.booking__ds__year
-                , subq_0.booking__ds__extract_year
-                , subq_0.booking__ds__extract_quarter
-                , subq_0.booking__ds__extract_month
-                , subq_0.booking__ds__extract_week
-                , subq_0.booking__ds__extract_day
-                , subq_0.booking__ds__extract_dow
-                , subq_0.booking__ds__extract_doy
-                , subq_0.booking__ds_partitioned__day
-                , subq_0.booking__ds_partitioned__week
-                , subq_0.booking__ds_partitioned__month
-                , subq_0.booking__ds_partitioned__quarter
-                , subq_0.booking__ds_partitioned__year
-                , subq_0.booking__ds_partitioned__extract_year
-                , subq_0.booking__ds_partitioned__extract_quarter
-                , subq_0.booking__ds_partitioned__extract_month
-                , subq_0.booking__ds_partitioned__extract_week
-                , subq_0.booking__ds_partitioned__extract_day
-                , subq_0.booking__ds_partitioned__extract_dow
-                , subq_0.booking__ds_partitioned__extract_doy
-                , subq_0.booking__paid_at__day
-                , subq_0.booking__paid_at__week
-                , subq_0.booking__paid_at__month
-                , subq_0.booking__paid_at__quarter
-                , subq_0.booking__paid_at__year
-                , subq_0.booking__paid_at__extract_year
-                , subq_0.booking__paid_at__extract_quarter
-                , subq_0.booking__paid_at__extract_month
-                , subq_0.booking__paid_at__extract_week
-                , subq_0.booking__paid_at__extract_day
-                , subq_0.booking__paid_at__extract_dow
-                , subq_0.booking__paid_at__extract_doy
-                , subq_0.ds__day AS metric_time__day
-                , subq_0.ds__week AS metric_time__week
-                , subq_0.ds__month AS metric_time__month
-                , subq_0.ds__quarter AS metric_time__quarter
-                , subq_0.ds__year AS metric_time__year
-                , subq_0.ds__extract_year AS metric_time__extract_year
-                , subq_0.ds__extract_quarter AS metric_time__extract_quarter
-                , subq_0.ds__extract_month AS metric_time__extract_month
-                , subq_0.ds__extract_week AS metric_time__extract_week
-                , subq_0.ds__extract_day AS metric_time__extract_day
-                , subq_0.ds__extract_dow AS metric_time__extract_dow
-                , subq_0.ds__extract_doy AS metric_time__extract_doy
-                , subq_0.listing
-                , subq_0.guest
-                , subq_0.host
-                , subq_0.booking__listing
-                , subq_0.booking__guest
-                , subq_0.booking__host
-                , subq_0.is_instant
-                , subq_0.booking__is_instant
-                , subq_0.bookings
-                , subq_0.instant_bookings
-                , subq_0.booking_value
-                , subq_0.max_booking_value
-                , subq_0.min_booking_value
-                , subq_0.bookers
-                , subq_0.average_booking_value
-                , subq_0.referred_bookings
-                , subq_0.median_booking_value
-                , subq_0.booking_value_p99
-                , subq_0.discrete_booking_value_p99
-                , subq_0.approximate_continuous_booking_value_p99
-                , subq_0.approximate_discrete_booking_value_p99
-              FROM (
-                -- Read Elements From Semantic Model 'bookings_source'
-                SELECT
-                  1 AS bookings
-                  , CASE WHEN is_instant THEN 1 ELSE 0 END AS instant_bookings
-                  , bookings_source_src_10001.booking_value
-                  , bookings_source_src_10001.booking_value AS max_booking_value
-                  , bookings_source_src_10001.booking_value AS min_booking_value
-                  , bookings_source_src_10001.guest_id AS bookers
-                  , bookings_source_src_10001.booking_value AS average_booking_value
-                  , bookings_source_src_10001.booking_value AS booking_payments
-                  , CASE WHEN referrer_id IS NOT NULL THEN 1 ELSE 0 END AS referred_bookings
-                  , bookings_source_src_10001.booking_value AS median_booking_value
-                  , bookings_source_src_10001.booking_value AS booking_value_p99
-                  , bookings_source_src_10001.booking_value AS discrete_booking_value_p99
-                  , bookings_source_src_10001.booking_value AS approximate_continuous_booking_value_p99
-                  , bookings_source_src_10001.booking_value AS approximate_discrete_booking_value_p99
-                  , bookings_source_src_10001.is_instant
-                  , DATE_TRUNC('day', bookings_source_src_10001.ds) AS ds__day
-                  , DATE_TRUNC('week', bookings_source_src_10001.ds) AS ds__week
-                  , DATE_TRUNC('month', bookings_source_src_10001.ds) AS ds__month
-                  , DATE_TRUNC('quarter', bookings_source_src_10001.ds) AS ds__quarter
-                  , DATE_TRUNC('year', bookings_source_src_10001.ds) AS ds__year
-                  , EXTRACT(year FROM bookings_source_src_10001.ds) AS ds__extract_year
-                  , EXTRACT(quarter FROM bookings_source_src_10001.ds) AS ds__extract_quarter
-                  , EXTRACT(month FROM bookings_source_src_10001.ds) AS ds__extract_month
-                  , EXTRACT(week FROM bookings_source_src_10001.ds) AS ds__extract_week
-                  , EXTRACT(day FROM bookings_source_src_10001.ds) AS ds__extract_day
-                  , EXTRACT(dow FROM bookings_source_src_10001.ds) AS ds__extract_dow
-                  , EXTRACT(doy FROM bookings_source_src_10001.ds) AS ds__extract_doy
-                  , DATE_TRUNC('day', bookings_source_src_10001.ds_partitioned) AS ds_partitioned__day
-                  , DATE_TRUNC('week', bookings_source_src_10001.ds_partitioned) AS ds_partitioned__week
-                  , DATE_TRUNC('month', bookings_source_src_10001.ds_partitioned) AS ds_partitioned__month
-                  , DATE_TRUNC('quarter', bookings_source_src_10001.ds_partitioned) AS ds_partitioned__quarter
-                  , DATE_TRUNC('year', bookings_source_src_10001.ds_partitioned) AS ds_partitioned__year
-                  , EXTRACT(year FROM bookings_source_src_10001.ds_partitioned) AS ds_partitioned__extract_year
-                  , EXTRACT(quarter FROM bookings_source_src_10001.ds_partitioned) AS ds_partitioned__extract_quarter
-                  , EXTRACT(month FROM bookings_source_src_10001.ds_partitioned) AS ds_partitioned__extract_month
-                  , EXTRACT(week FROM bookings_source_src_10001.ds_partitioned) AS ds_partitioned__extract_week
-                  , EXTRACT(day FROM bookings_source_src_10001.ds_partitioned) AS ds_partitioned__extract_day
-                  , EXTRACT(dow FROM bookings_source_src_10001.ds_partitioned) AS ds_partitioned__extract_dow
-                  , EXTRACT(doy FROM bookings_source_src_10001.ds_partitioned) AS ds_partitioned__extract_doy
-                  , DATE_TRUNC('day', bookings_source_src_10001.paid_at) AS paid_at__day
-                  , DATE_TRUNC('week', bookings_source_src_10001.paid_at) AS paid_at__week
-                  , DATE_TRUNC('month', bookings_source_src_10001.paid_at) AS paid_at__month
-                  , DATE_TRUNC('quarter', bookings_source_src_10001.paid_at) AS paid_at__quarter
-                  , DATE_TRUNC('year', bookings_source_src_10001.paid_at) AS paid_at__year
-                  , EXTRACT(year FROM bookings_source_src_10001.paid_at) AS paid_at__extract_year
-                  , EXTRACT(quarter FROM bookings_source_src_10001.paid_at) AS paid_at__extract_quarter
-                  , EXTRACT(month FROM bookings_source_src_10001.paid_at) AS paid_at__extract_month
-                  , EXTRACT(week FROM bookings_source_src_10001.paid_at) AS paid_at__extract_week
-                  , EXTRACT(day FROM bookings_source_src_10001.paid_at) AS paid_at__extract_day
-                  , EXTRACT(dow FROM bookings_source_src_10001.paid_at) AS paid_at__extract_dow
-                  , EXTRACT(doy FROM bookings_source_src_10001.paid_at) AS paid_at__extract_doy
-                  , bookings_source_src_10001.is_instant AS booking__is_instant
-                  , DATE_TRUNC('day', bookings_source_src_10001.ds) AS booking__ds__day
-                  , DATE_TRUNC('week', bookings_source_src_10001.ds) AS booking__ds__week
-                  , DATE_TRUNC('month', bookings_source_src_10001.ds) AS booking__ds__month
-                  , DATE_TRUNC('quarter', bookings_source_src_10001.ds) AS booking__ds__quarter
-                  , DATE_TRUNC('year', bookings_source_src_10001.ds) AS booking__ds__year
-                  , EXTRACT(year FROM bookings_source_src_10001.ds) AS booking__ds__extract_year
-                  , EXTRACT(quarter FROM bookings_source_src_10001.ds) AS booking__ds__extract_quarter
-                  , EXTRACT(month FROM bookings_source_src_10001.ds) AS booking__ds__extract_month
-                  , EXTRACT(week FROM bookings_source_src_10001.ds) AS booking__ds__extract_week
-                  , EXTRACT(day FROM bookings_source_src_10001.ds) AS booking__ds__extract_day
-                  , EXTRACT(dow FROM bookings_source_src_10001.ds) AS booking__ds__extract_dow
-                  , EXTRACT(doy FROM bookings_source_src_10001.ds) AS booking__ds__extract_doy
-                  , DATE_TRUNC('day', bookings_source_src_10001.ds_partitioned) AS booking__ds_partitioned__day
-                  , DATE_TRUNC('week', bookings_source_src_10001.ds_partitioned) AS booking__ds_partitioned__week
-                  , DATE_TRUNC('month', bookings_source_src_10001.ds_partitioned) AS booking__ds_partitioned__month
-                  , DATE_TRUNC('quarter', bookings_source_src_10001.ds_partitioned) AS booking__ds_partitioned__quarter
-                  , DATE_TRUNC('year', bookings_source_src_10001.ds_partitioned) AS booking__ds_partitioned__year
-                  , EXTRACT(year FROM bookings_source_src_10001.ds_partitioned) AS booking__ds_partitioned__extract_year
-                  , EXTRACT(quarter FROM bookings_source_src_10001.ds_partitioned) AS booking__ds_partitioned__extract_quarter
-                  , EXTRACT(month FROM bookings_source_src_10001.ds_partitioned) AS booking__ds_partitioned__extract_month
-                  , EXTRACT(week FROM bookings_source_src_10001.ds_partitioned) AS booking__ds_partitioned__extract_week
-                  , EXTRACT(day FROM bookings_source_src_10001.ds_partitioned) AS booking__ds_partitioned__extract_day
-                  , EXTRACT(dow FROM bookings_source_src_10001.ds_partitioned) AS booking__ds_partitioned__extract_dow
-                  , EXTRACT(doy FROM bookings_source_src_10001.ds_partitioned) AS booking__ds_partitioned__extract_doy
-                  , DATE_TRUNC('day', bookings_source_src_10001.paid_at) AS booking__paid_at__day
-                  , DATE_TRUNC('week', bookings_source_src_10001.paid_at) AS booking__paid_at__week
-                  , DATE_TRUNC('month', bookings_source_src_10001.paid_at) AS booking__paid_at__month
-                  , DATE_TRUNC('quarter', bookings_source_src_10001.paid_at) AS booking__paid_at__quarter
-                  , DATE_TRUNC('year', bookings_source_src_10001.paid_at) AS booking__paid_at__year
-                  , EXTRACT(year FROM bookings_source_src_10001.paid_at) AS booking__paid_at__extract_year
-                  , EXTRACT(quarter FROM bookings_source_src_10001.paid_at) AS booking__paid_at__extract_quarter
-                  , EXTRACT(month FROM bookings_source_src_10001.paid_at) AS booking__paid_at__extract_month
-                  , EXTRACT(week FROM bookings_source_src_10001.paid_at) AS booking__paid_at__extract_week
-                  , EXTRACT(day FROM bookings_source_src_10001.paid_at) AS booking__paid_at__extract_day
-                  , EXTRACT(dow FROM bookings_source_src_10001.paid_at) AS booking__paid_at__extract_dow
-                  , EXTRACT(doy FROM bookings_source_src_10001.paid_at) AS booking__paid_at__extract_doy
-                  , bookings_source_src_10001.listing_id AS listing
-                  , bookings_source_src_10001.guest_id AS guest
-                  , bookings_source_src_10001.host_id AS host
-                  , bookings_source_src_10001.listing_id AS booking__listing
-                  , bookings_source_src_10001.guest_id AS booking__guest
-                  , bookings_source_src_10001.host_id AS booking__host
-                FROM ***************************.fct_bookings bookings_source_src_10001
-              ) subq_0
-            ) subq_1
-          ) subq_2
-          LEFT OUTER JOIN (
-            -- Pass Only Elements:
-            --   ['country_latest', 'listing']
-            SELECT
-              subq_4.listing
-              , subq_4.country_latest
-            FROM (
-              -- Metric Time Dimension 'ds'
-              SELECT
-                subq_3.ds__day
-                , subq_3.ds__week
-                , subq_3.ds__month
-                , subq_3.ds__quarter
-                , subq_3.ds__year
-                , subq_3.ds__extract_year
-                , subq_3.ds__extract_quarter
-                , subq_3.ds__extract_month
-                , subq_3.ds__extract_week
-                , subq_3.ds__extract_day
-                , subq_3.ds__extract_dow
-                , subq_3.ds__extract_doy
-                , subq_3.created_at__day
-                , subq_3.created_at__week
-                , subq_3.created_at__month
-                , subq_3.created_at__quarter
-                , subq_3.created_at__year
-                , subq_3.created_at__extract_year
-                , subq_3.created_at__extract_quarter
-                , subq_3.created_at__extract_month
-                , subq_3.created_at__extract_week
-                , subq_3.created_at__extract_day
-                , subq_3.created_at__extract_dow
-                , subq_3.created_at__extract_doy
-                , subq_3.listing__ds__day
-                , subq_3.listing__ds__week
-                , subq_3.listing__ds__month
-                , subq_3.listing__ds__quarter
-                , subq_3.listing__ds__year
-                , subq_3.listing__ds__extract_year
-                , subq_3.listing__ds__extract_quarter
-                , subq_3.listing__ds__extract_month
-                , subq_3.listing__ds__extract_week
-                , subq_3.listing__ds__extract_day
-                , subq_3.listing__ds__extract_dow
-                , subq_3.listing__ds__extract_doy
-                , subq_3.listing__created_at__day
-                , subq_3.listing__created_at__week
-                , subq_3.listing__created_at__month
-                , subq_3.listing__created_at__quarter
-                , subq_3.listing__created_at__year
-                , subq_3.listing__created_at__extract_year
-                , subq_3.listing__created_at__extract_quarter
-                , subq_3.listing__created_at__extract_month
-                , subq_3.listing__created_at__extract_week
-                , subq_3.listing__created_at__extract_day
-                , subq_3.listing__created_at__extract_dow
-                , subq_3.listing__created_at__extract_doy
-                , subq_3.ds__day AS metric_time__day
-                , subq_3.ds__week AS metric_time__week
-                , subq_3.ds__month AS metric_time__month
-                , subq_3.ds__quarter AS metric_time__quarter
-                , subq_3.ds__year AS metric_time__year
-                , subq_3.ds__extract_year AS metric_time__extract_year
-                , subq_3.ds__extract_quarter AS metric_time__extract_quarter
-                , subq_3.ds__extract_month AS metric_time__extract_month
-                , subq_3.ds__extract_week AS metric_time__extract_week
-                , subq_3.ds__extract_day AS metric_time__extract_day
-                , subq_3.ds__extract_dow AS metric_time__extract_dow
-                , subq_3.ds__extract_doy AS metric_time__extract_doy
-                , subq_3.listing
-                , subq_3.user
-                , subq_3.listing__user
-                , subq_3.country_latest
-                , subq_3.is_lux_latest
-                , subq_3.capacity_latest
-                , subq_3.listing__country_latest
-                , subq_3.listing__is_lux_latest
-                , subq_3.listing__capacity_latest
-                , subq_3.listings
-                , subq_3.largest_listing
-                , subq_3.smallest_listing
-              FROM (
-                -- Read Elements From Semantic Model 'listings_latest'
-                SELECT
-                  1 AS listings
-                  , listings_latest_src_10004.capacity AS largest_listing
-                  , listings_latest_src_10004.capacity AS smallest_listing
-                  , DATE_TRUNC('day', listings_latest_src_10004.created_at) AS ds__day
-                  , DATE_TRUNC('week', listings_latest_src_10004.created_at) AS ds__week
-                  , DATE_TRUNC('month', listings_latest_src_10004.created_at) AS ds__month
-                  , DATE_TRUNC('quarter', listings_latest_src_10004.created_at) AS ds__quarter
-                  , DATE_TRUNC('year', listings_latest_src_10004.created_at) AS ds__year
-                  , EXTRACT(year FROM listings_latest_src_10004.created_at) AS ds__extract_year
-                  , EXTRACT(quarter FROM listings_latest_src_10004.created_at) AS ds__extract_quarter
-                  , EXTRACT(month FROM listings_latest_src_10004.created_at) AS ds__extract_month
-                  , EXTRACT(week FROM listings_latest_src_10004.created_at) AS ds__extract_week
-                  , EXTRACT(day FROM listings_latest_src_10004.created_at) AS ds__extract_day
-                  , EXTRACT(dow FROM listings_latest_src_10004.created_at) AS ds__extract_dow
-                  , EXTRACT(doy FROM listings_latest_src_10004.created_at) AS ds__extract_doy
-                  , DATE_TRUNC('day', listings_latest_src_10004.created_at) AS created_at__day
-                  , DATE_TRUNC('week', listings_latest_src_10004.created_at) AS created_at__week
-                  , DATE_TRUNC('month', listings_latest_src_10004.created_at) AS created_at__month
-                  , DATE_TRUNC('quarter', listings_latest_src_10004.created_at) AS created_at__quarter
-                  , DATE_TRUNC('year', listings_latest_src_10004.created_at) AS created_at__year
-                  , EXTRACT(year FROM listings_latest_src_10004.created_at) AS created_at__extract_year
-                  , EXTRACT(quarter FROM listings_latest_src_10004.created_at) AS created_at__extract_quarter
-                  , EXTRACT(month FROM listings_latest_src_10004.created_at) AS created_at__extract_month
-                  , EXTRACT(week FROM listings_latest_src_10004.created_at) AS created_at__extract_week
-                  , EXTRACT(day FROM listings_latest_src_10004.created_at) AS created_at__extract_day
-                  , EXTRACT(dow FROM listings_latest_src_10004.created_at) AS created_at__extract_dow
-                  , EXTRACT(doy FROM listings_latest_src_10004.created_at) AS created_at__extract_doy
-                  , listings_latest_src_10004.country AS country_latest
-                  , listings_latest_src_10004.is_lux AS is_lux_latest
-                  , listings_latest_src_10004.capacity AS capacity_latest
-                  , DATE_TRUNC('day', listings_latest_src_10004.created_at) AS listing__ds__day
-                  , DATE_TRUNC('week', listings_latest_src_10004.created_at) AS listing__ds__week
-                  , DATE_TRUNC('month', listings_latest_src_10004.created_at) AS listing__ds__month
-                  , DATE_TRUNC('quarter', listings_latest_src_10004.created_at) AS listing__ds__quarter
-                  , DATE_TRUNC('year', listings_latest_src_10004.created_at) AS listing__ds__year
-                  , EXTRACT(year FROM listings_latest_src_10004.created_at) AS listing__ds__extract_year
-                  , EXTRACT(quarter FROM listings_latest_src_10004.created_at) AS listing__ds__extract_quarter
-                  , EXTRACT(month FROM listings_latest_src_10004.created_at) AS listing__ds__extract_month
-                  , EXTRACT(week FROM listings_latest_src_10004.created_at) AS listing__ds__extract_week
-                  , EXTRACT(day FROM listings_latest_src_10004.created_at) AS listing__ds__extract_day
-                  , EXTRACT(dow FROM listings_latest_src_10004.created_at) AS listing__ds__extract_dow
-                  , EXTRACT(doy FROM listings_latest_src_10004.created_at) AS listing__ds__extract_doy
-                  , DATE_TRUNC('day', listings_latest_src_10004.created_at) AS listing__created_at__day
-                  , DATE_TRUNC('week', listings_latest_src_10004.created_at) AS listing__created_at__week
-                  , DATE_TRUNC('month', listings_latest_src_10004.created_at) AS listing__created_at__month
-                  , DATE_TRUNC('quarter', listings_latest_src_10004.created_at) AS listing__created_at__quarter
-                  , DATE_TRUNC('year', listings_latest_src_10004.created_at) AS listing__created_at__year
-                  , EXTRACT(year FROM listings_latest_src_10004.created_at) AS listing__created_at__extract_year
-                  , EXTRACT(quarter FROM listings_latest_src_10004.created_at) AS listing__created_at__extract_quarter
-                  , EXTRACT(month FROM listings_latest_src_10004.created_at) AS listing__created_at__extract_month
-                  , EXTRACT(week FROM listings_latest_src_10004.created_at) AS listing__created_at__extract_week
-                  , EXTRACT(day FROM listings_latest_src_10004.created_at) AS listing__created_at__extract_day
-                  , EXTRACT(dow FROM listings_latest_src_10004.created_at) AS listing__created_at__extract_dow
-                  , EXTRACT(doy FROM listings_latest_src_10004.created_at) AS listing__created_at__extract_doy
-                  , listings_latest_src_10004.country AS listing__country_latest
-                  , listings_latest_src_10004.is_lux AS listing__is_lux_latest
-                  , listings_latest_src_10004.capacity AS listing__capacity_latest
-                  , listings_latest_src_10004.listing_id AS listing
-                  , listings_latest_src_10004.user_id AS user
-                  , listings_latest_src_10004.user_id AS listing__user
-                FROM ***************************.dim_listings_latest listings_latest_src_10004
-              ) subq_3
-            ) subq_4
-          ) subq_5
-          ON
-            subq_2.listing = subq_5.listing
-        ) subq_6
-      ) subq_7
-      GROUP BY
-        subq_7.listing__country_latest
-    ) subq_8
-  ) subq_9
-) subq_10
-ORDER BY subq_10.listing__country_latest
->>>>>>> df0ae703
 LIMIT 100