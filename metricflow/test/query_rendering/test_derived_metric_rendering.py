"""Tests derived metric query rendering by comparing rendered output against snapshot files."""

from __future__ import annotations

import datetime

import pytest
from _pytest.fixtures import FixtureRequest
from dbt_semantic_interfaces.implementations.filters.where_filter import PydanticWhereFilter
from dbt_semantic_interfaces.naming.keywords import METRIC_TIME_ELEMENT_NAME

from metricflow.dataflow.builder.dataflow_plan_builder import DataflowPlanBuilder
from metricflow.filters.time_constraint import TimeRangeConstraint
from metricflow.naming.dunder_scheme import DunderNamingScheme
from metricflow.plan_conversion.dataflow_to_sql import DataflowToSqlQueryPlanConverter
from metricflow.protocols.sql_client import SqlClient
from metricflow.query.query_parser import MetricFlowQueryParser
from metricflow.specs.column_assoc import ColumnAssociationResolver
from metricflow.specs.specs import (
    MetricFlowQuerySpec,
    MetricSpec,
)
from metricflow.test.fixtures.setup_fixtures import MetricFlowTestSessionState
from metricflow.test.query_rendering.compare_rendered_query import convert_and_check
from metricflow.test.time.metric_time_dimension import (
    MTD_SPEC_DAY,
    MTD_SPEC_MONTH,
    MTD_SPEC_QUARTER,
    MTD_SPEC_WEEK,
    MTD_SPEC_YEAR,
)


@pytest.mark.sql_engine_snapshot
def test_derived_metric(  # noqa: D
    request: FixtureRequest,
    mf_test_session_state: MetricFlowTestSessionState,
    dataflow_plan_builder: DataflowPlanBuilder,
    dataflow_to_sql_converter: DataflowToSqlQueryPlanConverter,
    sql_client: SqlClient,
) -> None:
    dataflow_plan = dataflow_plan_builder.build_plan(
        MetricFlowQuerySpec(
            metric_specs=(MetricSpec(element_name="non_referred_bookings_pct"),),
            time_dimension_specs=(MTD_SPEC_DAY,),
        )
    )

    convert_and_check(
        request=request,
        mf_test_session_state=mf_test_session_state,
        dataflow_to_sql_converter=dataflow_to_sql_converter,
        sql_client=sql_client,
        node=dataflow_plan.sink_output_nodes[0].parent_node,
    )


@pytest.mark.sql_engine_snapshot
def test_nested_derived_metric(  # noqa: D
    request: FixtureRequest,
    mf_test_session_state: MetricFlowTestSessionState,
    dataflow_plan_builder: DataflowPlanBuilder,
    dataflow_to_sql_converter: DataflowToSqlQueryPlanConverter,
    sql_client: SqlClient,
) -> None:
    dataflow_plan = dataflow_plan_builder.build_plan(
        MetricFlowQuerySpec(
            metric_specs=(MetricSpec(element_name="instant_plus_non_referred_bookings_pct"),),
            time_dimension_specs=(MTD_SPEC_DAY,),
        )
    )

    convert_and_check(
        request=request,
        mf_test_session_state=mf_test_session_state,
        dataflow_to_sql_converter=dataflow_to_sql_converter,
        sql_client=sql_client,
        node=dataflow_plan.sink_output_nodes[0].parent_node,
    )


@pytest.mark.sql_engine_snapshot
def test_derived_metric_with_offset_window(  # noqa: D
    request: FixtureRequest,
    mf_test_session_state: MetricFlowTestSessionState,
    dataflow_plan_builder: DataflowPlanBuilder,
    dataflow_to_sql_converter: DataflowToSqlQueryPlanConverter,
    sql_client: SqlClient,
) -> None:
    dataflow_plan = dataflow_plan_builder.build_plan(
        MetricFlowQuerySpec(
            metric_specs=(MetricSpec(element_name="bookings_growth_2_weeks"),),
            time_dimension_specs=(MTD_SPEC_DAY,),
        )
    )

    convert_and_check(
        request=request,
        mf_test_session_state=mf_test_session_state,
        dataflow_to_sql_converter=dataflow_to_sql_converter,
        sql_client=sql_client,
        node=dataflow_plan.sink_output_nodes[0].parent_node,
    )


@pytest.mark.sql_engine_snapshot
def test_derived_metric_with_offset_window_and_time_filter(  # noqa: D
    request: FixtureRequest,
    mf_test_session_state: MetricFlowTestSessionState,
    column_association_resolver: ColumnAssociationResolver,
    query_parser: MetricFlowQueryParser,
    dataflow_plan_builder: DataflowPlanBuilder,
    dataflow_to_sql_converter: DataflowToSqlQueryPlanConverter,
    sql_client: SqlClient,
) -> None:
    query_spec = query_parser.parse_and_validate_query(
        metric_names=("bookings_growth_2_weeks",),
        group_by_names=(METRIC_TIME_ELEMENT_NAME,),
        where_constraint=PydanticWhereFilter(
            where_sql_template=(
                "{{ TimeDimension('metric_time', 'day') }} = '2020-01-01' "
                "or {{ TimeDimension('metric_time', 'day') }} = '2020-01-14'"
            )
        ),
    )
    dataflow_plan = dataflow_plan_builder.build_plan(query_spec)

    convert_and_check(
        request=request,
        mf_test_session_state=mf_test_session_state,
        dataflow_to_sql_converter=dataflow_to_sql_converter,
        sql_client=sql_client,
        node=dataflow_plan.sink_output_nodes[0].parent_node,
    )


@pytest.mark.sql_engine_snapshot
def test_derived_metric_with_offset_to_grain(  # noqa: D
    request: FixtureRequest,
    mf_test_session_state: MetricFlowTestSessionState,
    dataflow_plan_builder: DataflowPlanBuilder,
    dataflow_to_sql_converter: DataflowToSqlQueryPlanConverter,
    sql_client: SqlClient,
) -> None:
    dataflow_plan = dataflow_plan_builder.build_plan(
        MetricFlowQuerySpec(
            metric_specs=(MetricSpec(element_name="bookings_growth_since_start_of_month"),),
            time_dimension_specs=(MTD_SPEC_DAY,),
        )
    )

    convert_and_check(
        request=request,
        mf_test_session_state=mf_test_session_state,
        dataflow_to_sql_converter=dataflow_to_sql_converter,
        sql_client=sql_client,
        node=dataflow_plan.sink_output_nodes[0].parent_node,
    )


@pytest.mark.sql_engine_snapshot
def test_derived_metric_with_offset_window_and_offset_to_grain(  # noqa: D
    request: FixtureRequest,
    mf_test_session_state: MetricFlowTestSessionState,
    dataflow_plan_builder: DataflowPlanBuilder,
    dataflow_to_sql_converter: DataflowToSqlQueryPlanConverter,
    sql_client: SqlClient,
) -> None:
    dataflow_plan = dataflow_plan_builder.build_plan(
        MetricFlowQuerySpec(
            metric_specs=(MetricSpec(element_name="bookings_month_start_compared_to_1_month_prior"),),
            time_dimension_specs=(MTD_SPEC_DAY,),
        )
    )

    convert_and_check(
        request=request,
        mf_test_session_state=mf_test_session_state,
        dataflow_to_sql_converter=dataflow_to_sql_converter,
        sql_client=sql_client,
        node=dataflow_plan.sink_output_nodes[0].parent_node,
    )


@pytest.mark.sql_engine_snapshot
def test_derived_offset_metric_with_one_input_metric(  # noqa: D
    request: FixtureRequest,
    mf_test_session_state: MetricFlowTestSessionState,
    dataflow_plan_builder: DataflowPlanBuilder,
    dataflow_to_sql_converter: DataflowToSqlQueryPlanConverter,
    sql_client: SqlClient,
) -> None:
    dataflow_plan = dataflow_plan_builder.build_plan(
        MetricFlowQuerySpec(
            metric_specs=(MetricSpec(element_name="bookings_5_day_lag"),),
            time_dimension_specs=(MTD_SPEC_DAY,),
        )
    )

    convert_and_check(
        request=request,
        mf_test_session_state=mf_test_session_state,
        dataflow_to_sql_converter=dataflow_to_sql_converter,
        sql_client=sql_client,
        node=dataflow_plan.sink_output_nodes[0].parent_node,
    )


@pytest.mark.sql_engine_snapshot
def test_derived_metric_with_offset_window_and_granularity(  # noqa: D
    request: FixtureRequest,
    mf_test_session_state: MetricFlowTestSessionState,
    dataflow_plan_builder: DataflowPlanBuilder,
    dataflow_to_sql_converter: DataflowToSqlQueryPlanConverter,
    sql_client: SqlClient,
) -> None:
    dataflow_plan = dataflow_plan_builder.build_plan(
        MetricFlowQuerySpec(
            metric_specs=(MetricSpec(element_name="bookings_growth_2_weeks"),),
            time_dimension_specs=(MTD_SPEC_QUARTER,),
        )
    )

    convert_and_check(
        request=request,
        mf_test_session_state=mf_test_session_state,
        dataflow_to_sql_converter=dataflow_to_sql_converter,
        sql_client=sql_client,
        node=dataflow_plan.sink_output_nodes[0].parent_node,
    )


@pytest.mark.sql_engine_snapshot
def test_derived_metric_with_month_dimension_and_offset_window(  # noqa: D
    request: FixtureRequest,
    mf_test_session_state: MetricFlowTestSessionState,
    extended_date_dataflow_plan_builder: DataflowPlanBuilder,
    extended_date_dataflow_to_sql_converter: DataflowToSqlQueryPlanConverter,
    sql_client: SqlClient,
) -> None:
    dataflow_plan = extended_date_dataflow_plan_builder.build_plan(
        MetricFlowQuerySpec(
            metric_specs=(MetricSpec(element_name="bookings_last_month"),),
            time_dimension_specs=(MTD_SPEC_MONTH,),
        )
    )

    convert_and_check(
        request=request,
        mf_test_session_state=mf_test_session_state,
        dataflow_to_sql_converter=extended_date_dataflow_to_sql_converter,
        sql_client=sql_client,
        node=dataflow_plan.sink_output_nodes[0].parent_node,
    )


@pytest.mark.sql_engine_snapshot
def test_derived_metric_with_offset_to_grain_and_granularity(  # noqa: D
    request: FixtureRequest,
    mf_test_session_state: MetricFlowTestSessionState,
    dataflow_plan_builder: DataflowPlanBuilder,
    dataflow_to_sql_converter: DataflowToSqlQueryPlanConverter,
    sql_client: SqlClient,
) -> None:
    dataflow_plan = dataflow_plan_builder.build_plan(
        MetricFlowQuerySpec(
            metric_specs=(MetricSpec(element_name="bookings_growth_since_start_of_month"),),
            time_dimension_specs=(MTD_SPEC_WEEK,),
        )
    )

    convert_and_check(
        request=request,
        mf_test_session_state=mf_test_session_state,
        dataflow_to_sql_converter=dataflow_to_sql_converter,
        sql_client=sql_client,
        node=dataflow_plan.sink_output_nodes[0].parent_node,
    )


@pytest.mark.sql_engine_snapshot
def test_derived_metric_with_offset_window_and_offset_to_grain_and_granularity(  # noqa: D
    request: FixtureRequest,
    mf_test_session_state: MetricFlowTestSessionState,
    dataflow_plan_builder: DataflowPlanBuilder,
    dataflow_to_sql_converter: DataflowToSqlQueryPlanConverter,
    sql_client: SqlClient,
) -> None:
    dataflow_plan = dataflow_plan_builder.build_plan(
        MetricFlowQuerySpec(
            metric_specs=(MetricSpec(element_name="bookings_month_start_compared_to_1_month_prior"),),
            time_dimension_specs=(MTD_SPEC_YEAR,),
        )
    )

    convert_and_check(
        request=request,
        mf_test_session_state=mf_test_session_state,
        dataflow_to_sql_converter=dataflow_to_sql_converter,
        sql_client=sql_client,
        node=dataflow_plan.sink_output_nodes[0].parent_node,
    )


@pytest.mark.sql_engine_snapshot
def test_derived_offset_cumulative_metric(  # noqa: D
    request: FixtureRequest,
    mf_test_session_state: MetricFlowTestSessionState,
    dataflow_plan_builder: DataflowPlanBuilder,
    dataflow_to_sql_converter: DataflowToSqlQueryPlanConverter,
    sql_client: SqlClient,
) -> None:
    dataflow_plan = dataflow_plan_builder.build_plan(
        MetricFlowQuerySpec(
            metric_specs=(MetricSpec(element_name="every_2_days_bookers_2_days_ago"),),
            time_dimension_specs=(MTD_SPEC_DAY,),
        )
    )

    convert_and_check(
        request=request,
        mf_test_session_state=mf_test_session_state,
        dataflow_to_sql_converter=dataflow_to_sql_converter,
        sql_client=sql_client,
        node=dataflow_plan.sink_output_nodes[0].parent_node,
    )


@pytest.mark.sql_engine_snapshot
def test_nested_offsets(  # noqa: D
    request: FixtureRequest,
    mf_test_session_state: MetricFlowTestSessionState,
    dataflow_plan_builder: DataflowPlanBuilder,
    dataflow_to_sql_converter: DataflowToSqlQueryPlanConverter,
    sql_client: SqlClient,
    create_source_tables: bool,
) -> None:
    dataflow_plan = dataflow_plan_builder.build_plan(
        query_spec=MetricFlowQuerySpec(
            metric_specs=(MetricSpec(element_name="bookings_offset_twice"),),
            time_dimension_specs=(MTD_SPEC_DAY,),
        )
    )

    convert_and_check(
        request=request,
        mf_test_session_state=mf_test_session_state,
        dataflow_to_sql_converter=dataflow_to_sql_converter,
        sql_client=sql_client,
        node=dataflow_plan.sink_output_nodes[0].parent_node,
    )


@pytest.mark.sql_engine_snapshot
def test_nested_derived_metric_with_offset_multiple_input_metrics(  # noqa: D
    request: FixtureRequest,
    mf_test_session_state: MetricFlowTestSessionState,
    dataflow_plan_builder: DataflowPlanBuilder,
    dataflow_to_sql_converter: DataflowToSqlQueryPlanConverter,
    sql_client: SqlClient,
    create_source_tables: bool,
) -> None:
    dataflow_plan = dataflow_plan_builder.build_plan(
        query_spec=MetricFlowQuerySpec(
            metric_specs=(MetricSpec(element_name="booking_fees_since_start_of_month"),),
            time_dimension_specs=(MTD_SPEC_DAY,),
        )
    )

    convert_and_check(
        request=request,
        mf_test_session_state=mf_test_session_state,
        dataflow_to_sql_converter=dataflow_to_sql_converter,
        sql_client=sql_client,
        node=dataflow_plan.sink_output_nodes[0].parent_node,
    )


@pytest.mark.sql_engine_snapshot
def test_nested_offsets_with_where_constraint(  # noqa: D
    request: FixtureRequest,
    mf_test_session_state: MetricFlowTestSessionState,
    query_parser: MetricFlowQueryParser,
    dataflow_plan_builder: DataflowPlanBuilder,
    dataflow_to_sql_converter: DataflowToSqlQueryPlanConverter,
    sql_client: SqlClient,
    column_association_resolver: ColumnAssociationResolver,
    create_source_tables: bool,
) -> None:
    query_spec = query_parser.parse_and_validate_query(
        metric_names=("bookings_offset_twice",),
        group_by_names=(METRIC_TIME_ELEMENT_NAME,),
        where_constraint=PydanticWhereFilter(
            where_sql_template=(
                "{{ TimeDimension('metric_time', 'day') }} = '2020-01-12' "
                "or {{ TimeDimension('metric_time', 'day') }} = '2020-01-13'"
            )
        ),
    )
    dataflow_plan = dataflow_plan_builder.build_plan(query_spec)

    convert_and_check(
        request=request,
        mf_test_session_state=mf_test_session_state,
        dataflow_to_sql_converter=dataflow_to_sql_converter,
        sql_client=sql_client,
        node=dataflow_plan.sink_output_nodes[0].parent_node,
    )


@pytest.mark.sql_engine_snapshot
def test_nested_offsets_with_time_constraint(  # noqa: D
    request: FixtureRequest,
    mf_test_session_state: MetricFlowTestSessionState,
    dataflow_plan_builder: DataflowPlanBuilder,
    dataflow_to_sql_converter: DataflowToSqlQueryPlanConverter,
    sql_client: SqlClient,
    create_source_tables: bool,
) -> None:
    dataflow_plan = dataflow_plan_builder.build_plan(
        query_spec=MetricFlowQuerySpec(
            metric_specs=(MetricSpec(element_name="bookings_offset_twice"),),
            time_dimension_specs=(MTD_SPEC_DAY,),
            time_range_constraint=TimeRangeConstraint(
                start_time=datetime.datetime(2020, 1, 12), end_time=datetime.datetime(2020, 1, 13)
            ),
        )
    )

    convert_and_check(
        request=request,
        mf_test_session_state=mf_test_session_state,
        dataflow_to_sql_converter=dataflow_to_sql_converter,
        sql_client=sql_client,
        node=dataflow_plan.sink_output_nodes[0].parent_node,
    )


@pytest.mark.sql_engine_snapshot
def test_time_offset_metric_with_time_constraint(  # noqa: D
    request: FixtureRequest,
    mf_test_session_state: MetricFlowTestSessionState,
    dataflow_plan_builder: DataflowPlanBuilder,
    dataflow_to_sql_converter: DataflowToSqlQueryPlanConverter,
    sql_client: SqlClient,
    create_source_tables: bool,
) -> None:
    dataflow_plan = dataflow_plan_builder.build_plan(
        query_spec=MetricFlowQuerySpec(
            metric_specs=(MetricSpec(element_name="bookings_5_day_lag"),),
            time_dimension_specs=(MTD_SPEC_DAY,),
            time_range_constraint=TimeRangeConstraint(
                start_time=datetime.datetime(2019, 12, 19), end_time=datetime.datetime(2020, 1, 2)
            ),
        )
    )
    convert_and_check(
        request=request,
        mf_test_session_state=mf_test_session_state,
        dataflow_to_sql_converter=dataflow_to_sql_converter,
        sql_client=sql_client,
        node=dataflow_plan.sink_output_nodes[0].parent_node,
    )


@pytest.mark.sql_engine_snapshot
def test_nested_filters(
    request: FixtureRequest,
    mf_test_session_state: MetricFlowTestSessionState,
    query_parser: MetricFlowQueryParser,
    dataflow_plan_builder: DataflowPlanBuilder,
    dataflow_to_sql_converter: DataflowToSqlQueryPlanConverter,
    sql_client: SqlClient,
    create_source_tables: bool,
) -> None:
    """Tests derived metric rendering for a nested derived metric with filters on the outer metric spec."""
    query_spec = query_parser.parse_and_validate_query(metric_names=("instant_lux_booking_value_rate",))
    dataflow_plan = dataflow_plan_builder.build_plan(query_spec=query_spec)

    convert_and_check(
        request=request,
        mf_test_session_state=mf_test_session_state,
        dataflow_to_sql_converter=dataflow_to_sql_converter,
        sql_client=sql_client,
        node=dataflow_plan.sink_output_nodes[0].parent_node,
    )


@pytest.mark.sql_engine_snapshot
def test_cumulative_time_offset_metric_with_time_constraint(  # noqa: D
    request: FixtureRequest,
    mf_test_session_state: MetricFlowTestSessionState,
    dataflow_plan_builder: DataflowPlanBuilder,
    dataflow_to_sql_converter: DataflowToSqlQueryPlanConverter,
    sql_client: SqlClient,
    create_source_tables: bool,
) -> None:
    dataflow_plan = dataflow_plan_builder.build_plan(
        query_spec=MetricFlowQuerySpec(
            metric_specs=(MetricSpec(element_name="every_2_days_bookers_2_days_ago"),),
            time_dimension_specs=(MTD_SPEC_DAY,),
            time_range_constraint=TimeRangeConstraint(
                start_time=datetime.datetime(2019, 12, 19), end_time=datetime.datetime(2020, 1, 2)
            ),
        )
    )

    convert_and_check(
        request=request,
        mf_test_session_state=mf_test_session_state,
        dataflow_to_sql_converter=dataflow_to_sql_converter,
        sql_client=sql_client,
        node=dataflow_plan.sink_output_nodes[0].parent_node,
    )


@pytest.mark.sql_engine_snapshot
def test_nested_derived_metric_offset_with_joined_where_constraint_not_selected(  # noqa: D
    request: FixtureRequest,
    mf_test_session_state: MetricFlowTestSessionState,
    query_parser: MetricFlowQueryParser,
    dataflow_plan_builder: DataflowPlanBuilder,
    dataflow_to_sql_converter: DataflowToSqlQueryPlanConverter,
    sql_client: SqlClient,
    create_source_tables: bool,
    column_association_resolver: ColumnAssociationResolver,
) -> None:
    group_by_name = DunderNamingScheme().input_str(MTD_SPEC_DAY)
    assert group_by_name is not None

    query_spec = query_parser.parse_and_validate_query(
        metric_names=("bookings_offset_twice",),
        group_by_names=(group_by_name,),
        where_constraint_str="{{ Dimension('booking__is_instant') }}",
    )

    dataflow_plan = dataflow_plan_builder.build_plan(query_spec)
    convert_and_check(
        request=request,
        mf_test_session_state=mf_test_session_state,
        dataflow_to_sql_converter=dataflow_to_sql_converter,
        sql_client=sql_client,
        node=dataflow_plan.sink_output_nodes[0].parent_node,
    )


@pytest.mark.sql_engine_snapshot
def test_offset_window_with_agg_time_dim(  # noqa: D
    request: FixtureRequest,
    mf_test_session_state: MetricFlowTestSessionState,
    query_parser: MetricFlowQueryParser,
    dataflow_plan_builder: DataflowPlanBuilder,
    dataflow_to_sql_converter: DataflowToSqlQueryPlanConverter,
    sql_client: SqlClient,
    create_source_tables: bool,
    column_association_resolver: ColumnAssociationResolver,
) -> None:
    query_spec = query_parser.parse_and_validate_query(
        metric_names=("bookings_growth_2_weeks",),
        group_by_names=("booking__ds__day",),
    )

    dataflow_plan = dataflow_plan_builder.build_plan(query_spec)
    convert_and_check(
        request=request,
        mf_test_session_state=mf_test_session_state,
        dataflow_to_sql_converter=dataflow_to_sql_converter,
        sql_client=sql_client,
        node=dataflow_plan.sink_output_nodes[0].parent_node,
    )


@pytest.mark.sql_engine_snapshot
def test_offset_to_grain_with_agg_time_dim(  # noqa: D
    request: FixtureRequest,
    mf_test_session_state: MetricFlowTestSessionState,
    query_parser: MetricFlowQueryParser,
    dataflow_plan_builder: DataflowPlanBuilder,
    dataflow_to_sql_converter: DataflowToSqlQueryPlanConverter,
    sql_client: SqlClient,
    create_source_tables: bool,
    column_association_resolver: ColumnAssociationResolver,
) -> None:
    query_spec = query_parser.parse_and_validate_query(
        metric_names=("bookings_growth_since_start_of_month",),
        group_by_names=("booking__ds__day",),
    )

    dataflow_plan = dataflow_plan_builder.build_plan(query_spec)
    convert_and_check(
        request=request,
        mf_test_session_state=mf_test_session_state,
        dataflow_to_sql_converter=dataflow_to_sql_converter,
        sql_client=sql_client,
        node=dataflow_plan.sink_output_nodes[0].parent_node,
<<<<<<< HEAD
=======
    )


@pytest.mark.sql_engine_snapshot
def test_derived_offset_metric_with_agg_time_dim(  # noqa: D
    request: FixtureRequest,
    mf_test_session_state: MetricFlowTestSessionState,
    query_parser: MetricFlowQueryParser,
    dataflow_plan_builder: DataflowPlanBuilder,
    dataflow_to_sql_converter: DataflowToSqlQueryPlanConverter,
    sql_client: SqlClient,
    create_source_tables: bool,
    column_association_resolver: ColumnAssociationResolver,
) -> None:
    query_spec = query_parser.parse_and_validate_query(
        metric_names=("booking_fees_last_week_per_booker_this_week",),
        group_by_names=("booking__ds__day",),
    )

    dataflow_plan = dataflow_plan_builder.build_plan(query_spec)
    convert_and_check(
        request=request,
        mf_test_session_state=mf_test_session_state,
        dataflow_to_sql_converter=dataflow_to_sql_converter,
        sql_client=sql_client,
        node=dataflow_plan.sink_output_nodes[0].parent_node,
>>>>>>> d69b3824
    )<|MERGE_RESOLUTION|>--- conflicted
+++ resolved
@@ -593,8 +593,6 @@
         dataflow_to_sql_converter=dataflow_to_sql_converter,
         sql_client=sql_client,
         node=dataflow_plan.sink_output_nodes[0].parent_node,
-<<<<<<< HEAD
-=======
     )
 
 
@@ -621,5 +619,4 @@
         dataflow_to_sql_converter=dataflow_to_sql_converter,
         sql_client=sql_client,
         node=dataflow_plan.sink_output_nodes[0].parent_node,
->>>>>>> d69b3824
     )