from __future__ import annotations

import logging

import pytest
from _pytest.fixtures import FixtureRequest
from dbt_semantic_interfaces.naming.keywords import METRIC_TIME_ELEMENT_NAME
from dbt_semantic_interfaces.type_enums.time_granularity import TimeGranularity

from metricflow.dataflow.builder.dataflow_plan_builder import DataflowPlanBuilder
from metricflow.dataflow.dataflow_plan import (
    AddGeneratedUuidColumnNode,
    AggregateMeasuresNode,
    CombineAggregatedOutputsNode,
    ComputeMetricsNode,
    ConstrainTimeRangeNode,
    DataflowPlan,
    DataflowPlanNode,
    DataflowPlanNodeVisitor,
    FilterElementsNode,
    JoinConversionEventsNode,
    JoinOverTimeRangeNode,
    JoinToBaseOutputNode,
    JoinToTimeSpineNode,
    MetricTimeDimensionTransformNode,
    MinMaxNode,
    OrderByLimitNode,
    ReadSqlSourceNode,
    SemiAdditiveJoinNode,
    WhereConstraintNode,
    WriteToResultDataframeNode,
    WriteToResultTableNode,
)
from metricflow.dataflow.dataflow_plan_to_text import dataflow_plan_as_text
from metricflow.dataflow.optimizer.source_scan.source_scan_optimizer import SourceScanOptimizer
from metricflow.dataset.dataset import DataSet
from metricflow.query.query_parser import MetricFlowQueryParser
from metricflow.specs.column_assoc import ColumnAssociationResolver
from metricflow.specs.specs import (
    DimensionSpec,
    EntityReference,
    MetricFlowQuerySpec,
    MetricSpec,
)
from metricflow.test.dataflow_plan_to_svg import display_graph_if_requested
from metricflow.test.fixtures.setup_fixtures import MetricFlowTestSessionState
from metricflow.test.snapshot_utils import assert_plan_snapshot_text_equal

logger = logging.getLogger(__name__)


class ReadSqlSourceNodeCounter(DataflowPlanNodeVisitor[int]):
    """Counts the number of ReadSqlSourceNodes in the dataflow plan."""

    def _sum_parents(self, node: DataflowPlanNode) -> int:
        return sum(parent_node.accept(self) for parent_node in node.parent_nodes)

    def visit_source_node(self, node: ReadSqlSourceNode) -> int:  # noqa: D
        return 1

    def visit_join_to_base_output_node(self, node: JoinToBaseOutputNode) -> int:  # noqa: D
        return self._sum_parents(node)

    def visit_aggregate_measures_node(self, node: AggregateMeasuresNode) -> int:  # noqa: D
        return self._sum_parents(node)

    def visit_compute_metrics_node(self, node: ComputeMetricsNode) -> int:  # noqa: D
        return self._sum_parents(node)

    def visit_order_by_limit_node(self, node: OrderByLimitNode) -> int:  # noqa: D
        return self._sum_parents(node)

    def visit_where_constraint_node(self, node: WhereConstraintNode) -> int:  # noqa: D
        return self._sum_parents(node)

    def visit_write_to_result_dataframe_node(self, node: WriteToResultDataframeNode) -> int:  # noqa: D
        return self._sum_parents(node)

    def visit_write_to_result_table_node(self, node: WriteToResultTableNode) -> int:  # noqa: D
        return self._sum_parents(node)

    def visit_pass_elements_filter_node(self, node: FilterElementsNode) -> int:  # noqa: D
        return self._sum_parents(node)

    def visit_combine_aggregated_outputs_node(self, node: CombineAggregatedOutputsNode) -> int:  # noqa: D
        return self._sum_parents(node)

    def visit_constrain_time_range_node(self, node: ConstrainTimeRangeNode) -> int:  # noqa: D
        return self._sum_parents(node)

    def visit_join_over_time_range_node(self, node: JoinOverTimeRangeNode) -> int:  # noqa: D
        return self._sum_parents(node)

    def visit_semi_additive_join_node(self, node: SemiAdditiveJoinNode) -> int:  # noqa: D
        return self._sum_parents(node)

    def visit_metric_time_dimension_transform_node(self, node: MetricTimeDimensionTransformNode) -> int:  # noqa: D
        return self._sum_parents(node)

    def visit_join_to_time_spine_node(self, node: JoinToTimeSpineNode) -> int:  # noqa: D
        return self._sum_parents(node)

<<<<<<< HEAD
    def visit_min_max_node(self, node: MinMaxNode) -> int:  # noqa: D
=======
    def visit_add_generated_uuid_column_node(self, node: AddGeneratedUuidColumnNode) -> int:  # noqa :D
        return self._sum_parents(node)

    def visit_join_conversion_events_node(self, node: JoinConversionEventsNode) -> int:  # noqa: D
>>>>>>> aa7724bf
        return self._sum_parents(node)

    def count_source_nodes(self, dataflow_plan: DataflowPlan) -> int:  # noqa: D
        return dataflow_plan.sink_output_node.accept(self)


def check_optimization(  # noqa: D
    request: FixtureRequest,
    mf_test_session_state: MetricFlowTestSessionState,
    dataflow_plan_builder: DataflowPlanBuilder,
    query_spec: MetricFlowQuerySpec,
    expected_num_sources_in_unoptimized: int,
    expected_num_sources_in_optimized: int,
) -> None:
    dataflow_plan = dataflow_plan_builder.build_plan(query_spec)

    assert_plan_snapshot_text_equal(
        request=request,
        mf_test_session_state=mf_test_session_state,
        plan=dataflow_plan,
        plan_snapshot_text=dataflow_plan_as_text(dataflow_plan),
    )

    display_graph_if_requested(
        request=request,
        mf_test_session_state=mf_test_session_state,
        dag_graph=dataflow_plan,
    )

    source_counter = ReadSqlSourceNodeCounter()
    assert source_counter.count_source_nodes(dataflow_plan) == expected_num_sources_in_unoptimized

    optimizer = SourceScanOptimizer()
    optimized_dataflow_plan = optimizer.optimize(dataflow_plan)

    assert_plan_snapshot_text_equal(
        request=request,
        mf_test_session_state=mf_test_session_state,
        plan=optimized_dataflow_plan,
        plan_snapshot_text=dataflow_plan_as_text(optimized_dataflow_plan),
    )

    display_graph_if_requested(
        request=request,
        mf_test_session_state=mf_test_session_state,
        dag_graph=optimized_dataflow_plan,
    )
    assert source_counter.count_source_nodes(optimized_dataflow_plan) == expected_num_sources_in_optimized


@pytest.mark.sql_engine_snapshot
def test_2_metrics_from_1_semantic_model(  # noqa: D
    request: FixtureRequest,
    mf_test_session_state: MetricFlowTestSessionState,
    dataflow_plan_builder: DataflowPlanBuilder,
) -> None:
    """Tests that optimizing the plan for 2 metrics from 2 measure semantic models results in half the number of scans.

    Each metric is computed from the same measure semantic model and the dimension semantic model.
    """
    check_optimization(
        request=request,
        mf_test_session_state=mf_test_session_state,
        dataflow_plan_builder=dataflow_plan_builder,
        query_spec=MetricFlowQuerySpec(
            metric_specs=(MetricSpec(element_name="bookings"), MetricSpec(element_name="booking_value")),
            dimension_specs=(
                DataSet.metric_time_dimension_spec(TimeGranularity.DAY),
                DimensionSpec(element_name="country_latest", entity_links=(EntityReference("listing"),)),
            ),
        ),
        expected_num_sources_in_unoptimized=4,
        expected_num_sources_in_optimized=2,
    )


@pytest.mark.sql_engine_snapshot
def test_2_metrics_from_2_semantic_models(  # noqa: D
    request: FixtureRequest,
    mf_test_session_state: MetricFlowTestSessionState,
    dataflow_plan_builder: DataflowPlanBuilder,
) -> None:
    """Tests that 2 metrics from the 2 semantic models results in 2 scans."""
    check_optimization(
        request=request,
        mf_test_session_state=mf_test_session_state,
        dataflow_plan_builder=dataflow_plan_builder,
        query_spec=MetricFlowQuerySpec(
            metric_specs=(MetricSpec(element_name="bookings"), MetricSpec(element_name="listings")),
            dimension_specs=(DataSet.metric_time_dimension_spec(TimeGranularity.DAY),),
        ),
        expected_num_sources_in_unoptimized=2,
        expected_num_sources_in_optimized=2,
    )


@pytest.mark.sql_engine_snapshot
def test_3_metrics_from_2_semantic_models(  # noqa: D
    request: FixtureRequest,
    mf_test_session_state: MetricFlowTestSessionState,
    dataflow_plan_builder: DataflowPlanBuilder,
) -> None:
    """Tests that 3 metrics from the 2 semantic models results in 2 scans."""
    check_optimization(
        request=request,
        mf_test_session_state=mf_test_session_state,
        dataflow_plan_builder=dataflow_plan_builder,
        query_spec=MetricFlowQuerySpec(
            metric_specs=(
                MetricSpec(element_name="bookings"),
                MetricSpec(element_name="booking_value"),
                MetricSpec(element_name="listings"),
            ),
            dimension_specs=(DataSet.metric_time_dimension_spec(TimeGranularity.DAY),),
        ),
        expected_num_sources_in_unoptimized=3,
        expected_num_sources_in_optimized=2,
    )


@pytest.mark.sql_engine_snapshot
def test_constrained_metric_not_combined(  # noqa: D
    request: FixtureRequest,
    mf_test_session_state: MetricFlowTestSessionState,
    column_association_resolver: ColumnAssociationResolver,
    dataflow_plan_builder: DataflowPlanBuilder,
    query_parser: MetricFlowQueryParser,
) -> None:
    """Tests that 2 metrics from the same semantic model but where 1 is constrained results in 2 scans.

    If there is a constraint for a metric, it needs to be handled in a separate query because the constraint applies to
    all rows.
    """
    query_spec = query_parser.parse_and_validate_query(
        metric_names=("booking_value", "instant_booking_value"),
        group_by_names=(METRIC_TIME_ELEMENT_NAME,),
    )
    check_optimization(
        request=request,
        mf_test_session_state=mf_test_session_state,
        dataflow_plan_builder=dataflow_plan_builder,
        query_spec=query_spec,
        expected_num_sources_in_unoptimized=2,
        expected_num_sources_in_optimized=2,
    )


@pytest.mark.sql_engine_snapshot
def test_derived_metric(  # noqa: D
    request: FixtureRequest,
    mf_test_session_state: MetricFlowTestSessionState,
    dataflow_plan_builder: DataflowPlanBuilder,
) -> None:
    """Tests optimization of a query that use a derived metrics with measures coming from a single semantic model.

    non_referred_bookings_pct is a derived metric that uses measures [bookings, referred_bookings]
    """
    check_optimization(
        request=request,
        mf_test_session_state=mf_test_session_state,
        dataflow_plan_builder=dataflow_plan_builder,
        query_spec=MetricFlowQuerySpec(
            metric_specs=(MetricSpec(element_name="non_referred_bookings_pct"),),
            dimension_specs=(DataSet.metric_time_dimension_spec(TimeGranularity.DAY),),
        ),
        expected_num_sources_in_unoptimized=2,
        expected_num_sources_in_optimized=1,
    )


@pytest.mark.sql_engine_snapshot
def test_nested_derived_metric(  # noqa: D
    request: FixtureRequest,
    mf_test_session_state: MetricFlowTestSessionState,
    dataflow_plan_builder: DataflowPlanBuilder,
) -> None:
    """Tests optimization of a query that use a nested derived metric from a single semantic model.

    The optimal solution would reduce this to 1 source scan, but there are challenges with derived metrics e.g. aliases,
    so that is left as a future improvement.
    """
    check_optimization(
        request=request,
        mf_test_session_state=mf_test_session_state,
        dataflow_plan_builder=dataflow_plan_builder,
        query_spec=MetricFlowQuerySpec(
            metric_specs=(MetricSpec(element_name="instant_plus_non_referred_bookings_pct"),),
            dimension_specs=(DataSet.metric_time_dimension_spec(TimeGranularity.DAY),),
        ),
        expected_num_sources_in_unoptimized=4,
        expected_num_sources_in_optimized=2,
    )


@pytest.mark.sql_engine_snapshot
def test_derived_metric_with_non_derived_metric(  # noqa: D
    request: FixtureRequest,
    mf_test_session_state: MetricFlowTestSessionState,
    dataflow_plan_builder: DataflowPlanBuilder,
) -> None:
    """Tests optimization of queries that use derived metrics and non-derived metrics.

    non_referred_bookings_pct is a derived metric that uses measures [bookings, referred_bookings]
    booking_value is a proxy metric that uses measures [bookings]

    All these measures are from a single semantic model.

    Computation of non_referred_bookings_pct can be optimized to a single source, but isn't combined with the
    computation for booking_value as it's not yet supported e.g. alias needed to be handled.
    """
    check_optimization(
        request=request,
        mf_test_session_state=mf_test_session_state,
        dataflow_plan_builder=dataflow_plan_builder,
        query_spec=MetricFlowQuerySpec(
            metric_specs=(
                MetricSpec(element_name="booking_value"),
                MetricSpec(element_name="non_referred_bookings_pct"),
            ),
            dimension_specs=(DataSet.metric_time_dimension_spec(TimeGranularity.DAY),),
        ),
        expected_num_sources_in_unoptimized=3,
        expected_num_sources_in_optimized=2,
    )


@pytest.mark.sql_engine_snapshot
def test_2_ratio_metrics_from_1_semantic_model(  # noqa: D
    request: FixtureRequest,
    mf_test_session_state: MetricFlowTestSessionState,
    dataflow_plan_builder: DataflowPlanBuilder,
) -> None:
    """Tests that 2 ratio metrics with measures from a 1 semantic model result in 1 scan."""
    check_optimization(
        request=request,
        mf_test_session_state=mf_test_session_state,
        dataflow_plan_builder=dataflow_plan_builder,
        query_spec=MetricFlowQuerySpec(
            metric_specs=(
                MetricSpec(element_name="bookings_per_booker"),
                MetricSpec(element_name="bookings_per_dollar"),
            ),
            dimension_specs=(DataSet.metric_time_dimension_spec(TimeGranularity.DAY),),
        ),
        expected_num_sources_in_unoptimized=4,
        expected_num_sources_in_optimized=1,
    )


@pytest.mark.sql_engine_snapshot
def test_duplicate_measures(  # noqa: D
    request: FixtureRequest,
    mf_test_session_state: MetricFlowTestSessionState,
    dataflow_plan_builder: DataflowPlanBuilder,
) -> None:
    """Tests a case where derived metrics in a query use the same measure (in the same form e.g. filters)."""
    check_optimization(
        request=request,
        mf_test_session_state=mf_test_session_state,
        dataflow_plan_builder=dataflow_plan_builder,
        query_spec=MetricFlowQuerySpec(
            metric_specs=(
                MetricSpec(element_name="derived_bookings_0"),
                MetricSpec(element_name="derived_bookings_1"),
            ),
            dimension_specs=(DataSet.metric_time_dimension_spec(TimeGranularity.DAY),),
        ),
        expected_num_sources_in_unoptimized=2,
        expected_num_sources_in_optimized=1,
    )<|MERGE_RESOLUTION|>--- conflicted
+++ resolved
@@ -100,14 +100,13 @@
     def visit_join_to_time_spine_node(self, node: JoinToTimeSpineNode) -> int:  # noqa: D
         return self._sum_parents(node)
 
-<<<<<<< HEAD
     def visit_min_max_node(self, node: MinMaxNode) -> int:  # noqa: D
-=======
+        return self._sum_parents(node)
+
     def visit_add_generated_uuid_column_node(self, node: AddGeneratedUuidColumnNode) -> int:  # noqa :D
         return self._sum_parents(node)
 
     def visit_join_conversion_events_node(self, node: JoinConversionEventsNode) -> int:  # noqa: D
->>>>>>> aa7724bf
         return self._sum_parents(node)
 
     def count_source_nodes(self, dataflow_plan: DataflowPlan) -> int:  # noqa: D
