from __future__ import annotations

import datetime
import logging

import pytest
from _pytest.fixtures import FixtureRequest
from dbt_semantic_interfaces.implementations.filters.where_filter import PydanticWhereFilter
from dbt_semantic_interfaces.naming.keywords import METRIC_TIME_ELEMENT_NAME
from dbt_semantic_interfaces.type_enums.time_granularity import TimeGranularity

from metricflow.dataflow.builder.dataflow_plan_builder import DataflowPlanBuilder
from metricflow.dataset.dataset import DataSet
from metricflow.errors.errors import UnableToSatisfyQueryError
from metricflow.filters.time_constraint import TimeRangeConstraint
from metricflow.query.query_parser import MetricFlowQueryParser
from metricflow.specs.column_assoc import ColumnAssociationResolver
from metricflow.specs.specs import (
    DimensionSpec,
    EntityReference,
    MetricFlowQuerySpec,
    MetricSpec,
    OrderBySpec,
    TimeDimensionSpec,
)
from metricflow.test.dataflow_plan_to_svg import display_graph_if_requested
from metricflow.test.fixtures.setup_fixtures import MetricFlowTestSessionState
from metricflow.test.snapshot_utils import assert_plan_snapshot_text_equal
from metricflow.test.time.metric_time_dimension import MTD_SPEC_DAY, MTD_SPEC_MONTH, MTD_SPEC_QUARTER, MTD_SPEC_WEEK

logger = logging.getLogger(__name__)


@pytest.mark.sql_engine_snapshot
def test_simple_plan(  # noqa: D
    request: FixtureRequest,
    mf_test_session_state: MetricFlowTestSessionState,
    dataflow_plan_builder: DataflowPlanBuilder,
) -> None:
    """Tests a simple plan getting a metric and a local dimension."""
    dataflow_plan = dataflow_plan_builder.build_plan(
        MetricFlowQuerySpec(
            metric_specs=(MetricSpec(element_name="bookings"),),
            dimension_specs=(
                DimensionSpec(
                    element_name="is_instant",
                    entity_links=(EntityReference("booking"),),
                ),
            ),
        )
    )

    assert_plan_snapshot_text_equal(
        request=request,
        mf_test_session_state=mf_test_session_state,
        plan=dataflow_plan,
        plan_snapshot_text=dataflow_plan.text_structure(),
    )

    display_graph_if_requested(
        request=request,
        mf_test_session_state=mf_test_session_state,
        dag_graph=dataflow_plan,
    )


@pytest.mark.sql_engine_snapshot
def test_primary_entity_dimension(  # noqa: D
    request: FixtureRequest,
    mf_test_session_state: MetricFlowTestSessionState,
    dataflow_plan_builder: DataflowPlanBuilder,
) -> None:
    """Tests a simple plan getting a metric and a local dimension."""
    dataflow_plan = dataflow_plan_builder.build_plan(
        MetricFlowQuerySpec(
            metric_specs=(MetricSpec(element_name="bookings"),),
            dimension_specs=(
                DimensionSpec(
                    element_name="is_instant",
                    entity_links=(EntityReference(element_name="booking"),),
                ),
            ),
        )
    )

    assert_plan_snapshot_text_equal(
        request=request,
        mf_test_session_state=mf_test_session_state,
        plan=dataflow_plan,
        plan_snapshot_text=dataflow_plan.text_structure(),
    )

    display_graph_if_requested(
        request=request,
        mf_test_session_state=mf_test_session_state,
        dag_graph=dataflow_plan,
    )


@pytest.mark.sql_engine_snapshot
def test_joined_plan(  # noqa: D
    request: FixtureRequest,
    mf_test_session_state: MetricFlowTestSessionState,
    dataflow_plan_builder: DataflowPlanBuilder,
) -> None:
    """Tests a plan getting a measure and a joined dimension."""
    dataflow_plan = dataflow_plan_builder.build_plan(
        MetricFlowQuerySpec(
            metric_specs=(MetricSpec(element_name="bookings"),),
            dimension_specs=(
                DimensionSpec(
                    element_name="is_instant",
                    entity_links=(EntityReference("booking"),),
                ),
                DimensionSpec(
                    element_name="country_latest",
                    entity_links=(EntityReference(element_name="listing"),),
                ),
            ),
        )
    )

    assert_plan_snapshot_text_equal(
        request=request,
        mf_test_session_state=mf_test_session_state,
        plan=dataflow_plan,
        plan_snapshot_text=dataflow_plan.text_structure(),
    )

    display_graph_if_requested(
        request=request,
        mf_test_session_state=mf_test_session_state,
        dag_graph=dataflow_plan,
    )


@pytest.mark.sql_engine_snapshot
def test_order_by_plan(  # noqa: D
    request: FixtureRequest,
    mf_test_session_state: MetricFlowTestSessionState,
    dataflow_plan_builder: DataflowPlanBuilder,
) -> None:
    """Tests a plan with an order by."""
    dataflow_plan = dataflow_plan_builder.build_plan(
        MetricFlowQuerySpec(
            metric_specs=(MetricSpec(element_name="bookings"),),
            time_dimension_specs=(MTD_SPEC_DAY,),
            order_by_specs=(
                OrderBySpec(
                    instance_spec=MTD_SPEC_DAY,
                    descending=False,
                ),
                OrderBySpec(
                    instance_spec=MetricSpec(element_name="bookings"),
                    descending=True,
                ),
            ),
        )
    )

    assert_plan_snapshot_text_equal(
        request=request,
        mf_test_session_state=mf_test_session_state,
        plan=dataflow_plan,
        plan_snapshot_text=dataflow_plan.text_structure(),
    )

    display_graph_if_requested(
        request=request,
        mf_test_session_state=mf_test_session_state,
        dag_graph=dataflow_plan,
    )


@pytest.mark.sql_engine_snapshot
def test_limit_rows_plan(  # noqa: D
    request: FixtureRequest,
    mf_test_session_state: MetricFlowTestSessionState,
    dataflow_plan_builder: DataflowPlanBuilder,
) -> None:
    """Tests a plan with a limit to the number of rows returned."""
    dataflow_plan = dataflow_plan_builder.build_plan(
        MetricFlowQuerySpec(
            metric_specs=(MetricSpec(element_name="bookings"),),
            time_dimension_specs=(MTD_SPEC_DAY,),
            limit=1,
        )
    )

    assert_plan_snapshot_text_equal(
        request=request,
        mf_test_session_state=mf_test_session_state,
        plan=dataflow_plan,
        plan_snapshot_text=dataflow_plan.text_structure(),
    )

    display_graph_if_requested(
        request=request,
        mf_test_session_state=mf_test_session_state,
        dag_graph=dataflow_plan,
    )


@pytest.mark.sql_engine_snapshot
def test_multiple_metrics_plan(  # noqa: D
    request: FixtureRequest,
    mf_test_session_state: MetricFlowTestSessionState,
    dataflow_plan_builder: DataflowPlanBuilder,
) -> None:
    """Tests a plan to retrieve multiple metrics."""
    dataflow_plan = dataflow_plan_builder.build_plan(
        MetricFlowQuerySpec(
            metric_specs=(MetricSpec(element_name="bookings"), MetricSpec(element_name="booking_value")),
            dimension_specs=(
                DimensionSpec(
                    element_name="is_instant",
                    entity_links=(EntityReference("booking"),),
                ),
            ),
            time_dimension_specs=(MTD_SPEC_DAY,),
        )
    )

    assert_plan_snapshot_text_equal(
        request=request,
        mf_test_session_state=mf_test_session_state,
        plan=dataflow_plan,
        plan_snapshot_text=dataflow_plan.text_structure(),
    )

    display_graph_if_requested(
        request=request,
        mf_test_session_state=mf_test_session_state,
        dag_graph=dataflow_plan,
    )


@pytest.mark.sql_engine_snapshot
def test_single_semantic_model_ratio_metrics_plan(
    request: FixtureRequest,
    mf_test_session_state: MetricFlowTestSessionState,
    dataflow_plan_builder: DataflowPlanBuilder,
) -> None:
    """Tests a plan to retrieve a ratio where both measures come from one semantic model."""
    dataflow_plan = dataflow_plan_builder.build_plan(
        MetricFlowQuerySpec(
            metric_specs=(MetricSpec(element_name="bookings_per_booker"),),
            dimension_specs=(
                DimensionSpec(
                    element_name="country_latest",
                    entity_links=(EntityReference(element_name="listing"),),
                ),
            ),
            time_dimension_specs=(MTD_SPEC_DAY,),
        )
    )

    assert_plan_snapshot_text_equal(
        request=request,
        mf_test_session_state=mf_test_session_state,
        plan=dataflow_plan,
        plan_snapshot_text=dataflow_plan.text_structure(),
    )

    display_graph_if_requested(
        request=request,
        mf_test_session_state=mf_test_session_state,
        dag_graph=dataflow_plan,
    )


@pytest.mark.sql_engine_snapshot
def test_multi_semantic_model_ratio_metrics_plan(
    request: FixtureRequest,
    mf_test_session_state: MetricFlowTestSessionState,
    dataflow_plan_builder: DataflowPlanBuilder,
) -> None:
    """Tests a plan to retrieve a ratio where both measures come from one semantic model."""
    dataflow_plan = dataflow_plan_builder.build_plan(
        MetricFlowQuerySpec(
            metric_specs=(MetricSpec(element_name="bookings_per_view"),),
            dimension_specs=(
                DimensionSpec(
                    element_name="country_latest",
                    entity_links=(EntityReference(element_name="listing"),),
                ),
            ),
            time_dimension_specs=(MTD_SPEC_DAY,),
        )
    )

    assert_plan_snapshot_text_equal(
        request=request,
        mf_test_session_state=mf_test_session_state,
        plan=dataflow_plan,
        plan_snapshot_text=dataflow_plan.text_structure(),
    )

    display_graph_if_requested(
        request=request,
        mf_test_session_state=mf_test_session_state,
        dag_graph=dataflow_plan,
    )


@pytest.mark.sql_engine_snapshot
def test_multihop_join_plan(  # noqa: D
    request: FixtureRequest,
    mf_test_session_state: MetricFlowTestSessionState,
    multihop_dataflow_plan_builder: DataflowPlanBuilder,
) -> None:
    """Tests a plan with an order by."""
    dataflow_plan = multihop_dataflow_plan_builder.build_plan(
        MetricFlowQuerySpec(
            metric_specs=(MetricSpec(element_name="txn_count"),),
            dimension_specs=(
                DimensionSpec(
                    element_name="customer_name",
                    entity_links=(
                        EntityReference(element_name="account_id"),
                        EntityReference(element_name="customer_id"),
                    ),
                ),
            ),
        )
    )

    assert_plan_snapshot_text_equal(
        request=request,
        mf_test_session_state=mf_test_session_state,
        plan=dataflow_plan,
        plan_snapshot_text=dataflow_plan.text_structure(),
    )

    display_graph_if_requested(
        request=request,
        mf_test_session_state=mf_test_session_state,
        dag_graph=dataflow_plan,
    )


@pytest.mark.sql_engine_snapshot
def test_where_constrained_plan(  # noqa: D
    request: FixtureRequest,
    mf_test_session_state: MetricFlowTestSessionState,
    column_association_resolver: ColumnAssociationResolver,
    dataflow_plan_builder: DataflowPlanBuilder,
    query_parser: MetricFlowQueryParser,
) -> None:
    """Tests a simple plan getting a metric and a local dimension."""
    query_spec = query_parser.parse_and_validate_query(
        metric_names=("bookings",),
        group_by_names=("booking__is_instant",),
        where_constraint_str="{{ Dimension('listing__country_latest') }} = 'us'",
    )
    dataflow_plan = dataflow_plan_builder.build_plan(query_spec)

    assert_plan_snapshot_text_equal(
        request=request,
        mf_test_session_state=mf_test_session_state,
        plan=dataflow_plan,
        plan_snapshot_text=dataflow_plan.text_structure(),
    )

    display_graph_if_requested(
        request=request,
        mf_test_session_state=mf_test_session_state,
        dag_graph=dataflow_plan,
    )


@pytest.mark.sql_engine_snapshot
def test_where_constrained_plan_time_dimension(  # noqa: D
    request: FixtureRequest,
    mf_test_session_state: MetricFlowTestSessionState,
    dataflow_plan_builder: DataflowPlanBuilder,
    query_parser: MetricFlowQueryParser,
) -> None:
    """Tests a simple plan getting a metric and a local dimension."""
    query_spec = query_parser.parse_and_validate_query(
        metric_names=("bookings",),
        group_by_names=("booking__is_instant",),
        where_constraint_str="{{ TimeDimension('metric_time', 'day') }} >= '2020-01-01'",
    )
    dataflow_plan = dataflow_plan_builder.build_plan(query_spec)

    assert_plan_snapshot_text_equal(
        request=request,
        mf_test_session_state=mf_test_session_state,
        plan=dataflow_plan,
        plan_snapshot_text=dataflow_plan.text_structure(),
    )

    display_graph_if_requested(
        request=request,
        mf_test_session_state=mf_test_session_state,
        dag_graph=dataflow_plan,
    )


@pytest.mark.sql_engine_snapshot
def test_where_constrained_with_common_linkable_plan(  # noqa: D
    request: FixtureRequest,
    mf_test_session_state: MetricFlowTestSessionState,
    column_association_resolver: ColumnAssociationResolver,
    dataflow_plan_builder: DataflowPlanBuilder,
    query_parser: MetricFlowQueryParser,
) -> None:
    """Tests a dataflow plan where the where clause has a common linkable with the query."""
    query_spec = query_parser.parse_and_validate_query(
        metric_names=("bookings",),
        group_by_names=("listing__country_latest",),
        where_constraint_str="{{ Dimension('listing__country_latest') }} = 'us'",
    )
    dataflow_plan = dataflow_plan_builder.build_plan(query_spec)

    assert_plan_snapshot_text_equal(
        request=request,
        mf_test_session_state=mf_test_session_state,
        plan=dataflow_plan,
        plan_snapshot_text=dataflow_plan.text_structure(),
    )

    display_graph_if_requested(
        request=request,
        mf_test_session_state=mf_test_session_state,
        dag_graph=dataflow_plan,
    )


@pytest.mark.sql_engine_snapshot
def test_multihop_join_plan_ambiguous_dim(  # noqa: D
    mf_test_session_state: MetricFlowTestSessionState,
    dataflow_plan_builder: DataflowPlanBuilder,
) -> None:
    """Checks that an exception is thrown when trying to build a plan with an ambiguous dimension."""
    with pytest.raises(UnableToSatisfyQueryError):
        dataflow_plan_builder.build_plan(
            MetricFlowQuerySpec(
                metric_specs=(MetricSpec(element_name="views"),),
                dimension_specs=(
                    DimensionSpec(
                        element_name="home_country",
                        entity_links=(
                            EntityReference(element_name="listing"),
                            EntityReference(element_name="user"),
                        ),
                    ),
                ),
            )
        )


@pytest.mark.sql_engine_snapshot
def test_cumulative_metric_with_window(  # noqa: D
    request: FixtureRequest,
    mf_test_session_state: MetricFlowTestSessionState,
    dataflow_plan_builder: DataflowPlanBuilder,
) -> None:
    """Tests a plan to compute a cumulative metric."""
    dataflow_plan = dataflow_plan_builder.build_plan(
        MetricFlowQuerySpec(
            metric_specs=(MetricSpec(element_name="trailing_2_months_revenue"),),
            dimension_specs=(),
            time_dimension_specs=(MTD_SPEC_DAY,),
        )
    )

    assert_plan_snapshot_text_equal(
        request=request,
        mf_test_session_state=mf_test_session_state,
        plan=dataflow_plan,
        plan_snapshot_text=dataflow_plan.text_structure(),
    )

    display_graph_if_requested(
        request=request,
        mf_test_session_state=mf_test_session_state,
        dag_graph=dataflow_plan,
    )


@pytest.mark.sql_engine_snapshot
def test_cumulative_metric_no_window_or_grain_with_metric_time(  # noqa: D
    request: FixtureRequest,
    mf_test_session_state: MetricFlowTestSessionState,
    dataflow_plan_builder: DataflowPlanBuilder,
) -> None:
    dataflow_plan = dataflow_plan_builder.build_plan(
        MetricFlowQuerySpec(
            metric_specs=(MetricSpec(element_name="revenue_all_time"),),
            dimension_specs=(),
            time_dimension_specs=(MTD_SPEC_QUARTER,),
        )
    )

    assert_plan_snapshot_text_equal(
        request=request,
        mf_test_session_state=mf_test_session_state,
        plan=dataflow_plan,
        plan_snapshot_text=dataflow_plan.text_structure(),
    )

    display_graph_if_requested(
        request=request,
        mf_test_session_state=mf_test_session_state,
        dag_graph=dataflow_plan,
    )


@pytest.mark.sql_engine_snapshot
def test_cumulative_metric_no_window_or_grain_without_metric_time(  # noqa: D
    request: FixtureRequest,
    mf_test_session_state: MetricFlowTestSessionState,
    dataflow_plan_builder: DataflowPlanBuilder,
) -> None:
    dataflow_plan = dataflow_plan_builder.build_plan(
        MetricFlowQuerySpec(
            metric_specs=(MetricSpec(element_name="revenue_all_time"),),
            dimension_specs=(),
            time_dimension_specs=(),
        )
    )

    assert_plan_snapshot_text_equal(
        request=request,
        mf_test_session_state=mf_test_session_state,
        plan=dataflow_plan,
        plan_snapshot_text=dataflow_plan.text_structure(),
    )

    display_graph_if_requested(
        request=request,
        mf_test_session_state=mf_test_session_state,
        dag_graph=dataflow_plan,
    )


@pytest.mark.sql_engine_snapshot
def test_distinct_values_plan(  # noqa: D
    request: FixtureRequest,
    mf_test_session_state: MetricFlowTestSessionState,
    dataflow_plan_builder: DataflowPlanBuilder,
    query_parser: MetricFlowQueryParser,
) -> None:
    """Tests a plan to get distinct values of a dimension."""
    query_spec = query_parser.parse_and_validate_query(
        metric_names=(),
        group_by_names=("listing__country_latest",),
        where_constraint_str="{{ Dimension('listing__country_latest') }} = 'us'",
        order_by_names=("-listing__country_latest",),
        limit=100,
    )
    dataflow_plan = dataflow_plan_builder.build_plan_for_distinct_values(query_spec)

    assert_plan_snapshot_text_equal(
        request=request,
        mf_test_session_state=mf_test_session_state,
        plan=dataflow_plan,
        plan_snapshot_text=dataflow_plan.text_structure(),
    )

    display_graph_if_requested(
        request=request,
        mf_test_session_state=mf_test_session_state,
        dag_graph=dataflow_plan,
    )


@pytest.mark.sql_engine_snapshot
def test_distinct_values_plan_with_join(  # noqa: D
    request: FixtureRequest,
    mf_test_session_state: MetricFlowTestSessionState,
    dataflow_plan_builder: DataflowPlanBuilder,
    query_parser: MetricFlowQueryParser,
) -> None:
    """Tests a plan to get distinct values of 2 dimensions, where a join is required."""
    query_spec = query_parser.parse_and_validate_query(
        group_by_names=("user__home_state_latest", "listing__is_lux_latest"),
        where_constraint_str="{{ Dimension('listing__country_latest') }} = 'us'",
        order_by_names=("-listing__is_lux_latest",),
        limit=100,
    )
    dataflow_plan = dataflow_plan_builder.build_plan_for_distinct_values(query_spec)

    assert_plan_snapshot_text_equal(
        request=request,
        mf_test_session_state=mf_test_session_state,
        plan=dataflow_plan,
        plan_snapshot_text=dataflow_plan.text_structure(),
    )

    display_graph_if_requested(
        request=request,
        mf_test_session_state=mf_test_session_state,
        dag_graph=dataflow_plan,
    )


@pytest.mark.sql_engine_snapshot
def test_measure_constraint_plan(
    request: FixtureRequest,
    mf_test_session_state: MetricFlowTestSessionState,
    query_parser: MetricFlowQueryParser,
    dataflow_plan_builder: DataflowPlanBuilder,
) -> None:
    """Tests a plan for querying a metric with a constraint on one or more of its input measures."""
    query_spec = query_parser.parse_and_validate_query(
        metric_names=("lux_booking_value_rate_expr",),
        group_by_names=(METRIC_TIME_ELEMENT_NAME,),
    )
    dataflow_plan = dataflow_plan_builder.build_plan(query_spec)

    assert_plan_snapshot_text_equal(
        request=request,
        mf_test_session_state=mf_test_session_state,
        plan=dataflow_plan,
        plan_snapshot_text=dataflow_plan.text_structure(),
    )

    display_graph_if_requested(
        request=request,
        mf_test_session_state=mf_test_session_state,
        dag_graph=dataflow_plan,
    )


@pytest.mark.sql_engine_snapshot
def test_measure_constraint_with_reused_measure_plan(
    request: FixtureRequest,
    mf_test_session_state: MetricFlowTestSessionState,
    query_parser: MetricFlowQueryParser,
    dataflow_plan_builder: DataflowPlanBuilder,
) -> None:
    """Tests a plan for querying a metric with a constraint on one or more of its input measures."""
    query_spec = query_parser.parse_and_validate_query(
        metric_names=("instant_booking_value_ratio",),
        group_by_names=(METRIC_TIME_ELEMENT_NAME,),
    )
    dataflow_plan = dataflow_plan_builder.build_plan(query_spec)

    assert_plan_snapshot_text_equal(
        request=request,
        mf_test_session_state=mf_test_session_state,
        plan=dataflow_plan,
        plan_snapshot_text=dataflow_plan.text_structure(),
    )

    display_graph_if_requested(
        request=request,
        mf_test_session_state=mf_test_session_state,
        dag_graph=dataflow_plan,
    )


@pytest.mark.sql_engine_snapshot
def test_common_semantic_model(  # noqa: D
    request: FixtureRequest,
    mf_test_session_state: MetricFlowTestSessionState,
    dataflow_plan_builder: DataflowPlanBuilder,
) -> None:
    """Tests a simple plan getting a metric and a local dimension."""
    dataflow_plan = dataflow_plan_builder.build_plan(
        MetricFlowQuerySpec(
            metric_specs=(MetricSpec(element_name="bookings"), MetricSpec(element_name="booking_value")),
            dimension_specs=(
                DataSet.metric_time_dimension_spec(TimeGranularity.DAY),
                DimensionSpec(element_name="country_latest", entity_links=(EntityReference("listing"),)),
            ),
        )
    )

    assert_plan_snapshot_text_equal(
        request=request,
        mf_test_session_state=mf_test_session_state,
        plan=dataflow_plan,
        plan_snapshot_text=dataflow_plan.text_structure(),
    )

    display_graph_if_requested(
        request=request,
        mf_test_session_state=mf_test_session_state,
        dag_graph=dataflow_plan,
    )


@pytest.mark.sql_engine_snapshot
def test_derived_metric_offset_window(  # noqa: D
    request: FixtureRequest,
    mf_test_session_state: MetricFlowTestSessionState,
    dataflow_plan_builder: DataflowPlanBuilder,
) -> None:
    """Tests a simple plan getting a metric and a local dimension."""
    dataflow_plan = dataflow_plan_builder.build_plan(
        MetricFlowQuerySpec(
            metric_specs=(MetricSpec(element_name="bookings_5_day_lag"),),
            time_dimension_specs=(DataSet.metric_time_dimension_spec(TimeGranularity.DAY),),
        )
    )

    assert_plan_snapshot_text_equal(
        request=request,
        mf_test_session_state=mf_test_session_state,
        plan=dataflow_plan,
        plan_snapshot_text=dataflow_plan.text_structure(),
    )

    display_graph_if_requested(
        request=request,
        mf_test_session_state=mf_test_session_state,
        dag_graph=dataflow_plan,
    )


@pytest.mark.sql_engine_snapshot
def test_derived_metric_offset_to_grain(  # noqa: D
    request: FixtureRequest,
    mf_test_session_state: MetricFlowTestSessionState,
    dataflow_plan_builder: DataflowPlanBuilder,
) -> None:
    """Tests a simple plan getting a metric and a local dimension."""
    dataflow_plan = dataflow_plan_builder.build_plan(
        MetricFlowQuerySpec(
            metric_specs=(MetricSpec(element_name="bookings_growth_since_start_of_month"),),
            time_dimension_specs=(DataSet.metric_time_dimension_spec(TimeGranularity.DAY),),
        )
    )

    assert_plan_snapshot_text_equal(
        request=request,
        mf_test_session_state=mf_test_session_state,
        plan=dataflow_plan,
        plan_snapshot_text=dataflow_plan.text_structure(),
    )

    display_graph_if_requested(
        request=request,
        mf_test_session_state=mf_test_session_state,
        dag_graph=dataflow_plan,
    )


@pytest.mark.sql_engine_snapshot
def test_derived_metric_offset_with_granularity(  # noqa: D
    request: FixtureRequest,
    mf_test_session_state: MetricFlowTestSessionState,
    dataflow_plan_builder: DataflowPlanBuilder,
) -> None:
    dataflow_plan = dataflow_plan_builder.build_plan(
        MetricFlowQuerySpec(
            metric_specs=(MetricSpec(element_name="bookings_5_day_lag"),),
            time_dimension_specs=(DataSet.metric_time_dimension_spec(TimeGranularity.MONTH),),
        )
    )

    assert_plan_snapshot_text_equal(
        request=request,
        mf_test_session_state=mf_test_session_state,
        plan=dataflow_plan,
        plan_snapshot_text=dataflow_plan.text_structure(),
    )

    display_graph_if_requested(
        request=request,
        mf_test_session_state=mf_test_session_state,
        dag_graph=dataflow_plan,
    )


@pytest.mark.sql_engine_snapshot
def test_derived_offset_cumulative_metric(  # noqa: D
    request: FixtureRequest,
    mf_test_session_state: MetricFlowTestSessionState,
    dataflow_plan_builder: DataflowPlanBuilder,
) -> None:
    dataflow_plan = dataflow_plan_builder.build_plan(
        MetricFlowQuerySpec(
            metric_specs=(MetricSpec(element_name="every_2_days_bookers_2_days_ago"),),
            time_dimension_specs=(DataSet.metric_time_dimension_spec(TimeGranularity.DAY),),
        )
    )

    assert_plan_snapshot_text_equal(
        request=request,
        mf_test_session_state=mf_test_session_state,
        plan=dataflow_plan,
        plan_snapshot_text=dataflow_plan.text_structure(),
    )

    display_graph_if_requested(
        request=request,
        mf_test_session_state=mf_test_session_state,
        dag_graph=dataflow_plan,
    )


def test_join_to_time_spine_with_metric_time(  # noqa: D
    request: FixtureRequest,
    mf_test_session_state: MetricFlowTestSessionState,
    dataflow_plan_builder: DataflowPlanBuilder,
) -> None:
    dataflow_plan = dataflow_plan_builder.build_plan(
        MetricFlowQuerySpec(
            metric_specs=(MetricSpec(element_name="bookings_fill_nulls_with_0"),),
            time_dimension_specs=(DataSet.metric_time_dimension_spec(TimeGranularity.DAY),),
        )
    )

    assert_plan_snapshot_text_equal(
        request=request,
        mf_test_session_state=mf_test_session_state,
        plan=dataflow_plan,
        plan_snapshot_text=dataflow_plan.text_structure(),
    )

    display_graph_if_requested(
        request=request,
        mf_test_session_state=mf_test_session_state,
        dag_graph=dataflow_plan,
    )


def test_join_to_time_spine_derived_metric(  # noqa: D
    request: FixtureRequest,
    mf_test_session_state: MetricFlowTestSessionState,
    dataflow_plan_builder: DataflowPlanBuilder,
) -> None:
    dataflow_plan = dataflow_plan_builder.build_plan(
        MetricFlowQuerySpec(
            metric_specs=(MetricSpec(element_name="bookings_growth_2_weeks_fill_nulls_with_0"),),
            time_dimension_specs=(DataSet.metric_time_dimension_spec(TimeGranularity.DAY),),
        )
    )

    assert_plan_snapshot_text_equal(
        request=request,
        mf_test_session_state=mf_test_session_state,
        plan=dataflow_plan,
        plan_snapshot_text=dataflow_plan.text_structure(),
    )

    display_graph_if_requested(
        request=request,
        mf_test_session_state=mf_test_session_state,
        dag_graph=dataflow_plan,
    )


def test_join_to_time_spine_with_non_metric_time(  # noqa: D
    request: FixtureRequest,
    mf_test_session_state: MetricFlowTestSessionState,
    dataflow_plan_builder: DataflowPlanBuilder,
) -> None:
    dataflow_plan = dataflow_plan_builder.build_plan(
        MetricFlowQuerySpec(
            metric_specs=(MetricSpec(element_name="bookings_fill_nulls_with_0"),),
            time_dimension_specs=(
                TimeDimensionSpec(element_name="paid_at", entity_links=(EntityReference("booking"),)),
            ),
        )
    )

    assert_plan_snapshot_text_equal(
        request=request,
        mf_test_session_state=mf_test_session_state,
        plan=dataflow_plan,
        plan_snapshot_text=dataflow_plan.text_structure(),
    )

    display_graph_if_requested(
        request=request,
        mf_test_session_state=mf_test_session_state,
        dag_graph=dataflow_plan,
    )


def test_dont_join_to_time_spine_if_no_time_dimension_requested(  # noqa: D
    request: FixtureRequest,
    mf_test_session_state: MetricFlowTestSessionState,
    dataflow_plan_builder: DataflowPlanBuilder,
) -> None:
    dataflow_plan = dataflow_plan_builder.build_plan(
        MetricFlowQuerySpec(metric_specs=(MetricSpec(element_name="bookings_fill_nulls_with_0"),))
    )

    assert_plan_snapshot_text_equal(
        request=request,
        mf_test_session_state=mf_test_session_state,
        plan=dataflow_plan,
        plan_snapshot_text=dataflow_plan.text_structure(),
    )

    display_graph_if_requested(
        request=request,
        mf_test_session_state=mf_test_session_state,
        dag_graph=dataflow_plan,
    )


def test_nested_derived_metric_with_outer_offset(  # noqa: D
    request: FixtureRequest,
    mf_test_session_state: MetricFlowTestSessionState,
    dataflow_plan_builder: DataflowPlanBuilder,
) -> None:
    dataflow_plan = dataflow_plan_builder.build_plan(
        MetricFlowQuerySpec(
            metric_specs=(MetricSpec(element_name="bookings_offset_twice"),),
            time_dimension_specs=(DataSet.metric_time_dimension_spec(TimeGranularity.DAY),),
        )
    )

    assert_plan_snapshot_text_equal(
        request=request,
        mf_test_session_state=mf_test_session_state,
        plan=dataflow_plan,
        plan_snapshot_text=dataflow_plan.text_structure(),
    )

    display_graph_if_requested(
        request=request,
        mf_test_session_state=mf_test_session_state,
        dag_graph=dataflow_plan,
    )


def test_min_max_only_categorical(
    request: FixtureRequest,
    mf_test_session_state: MetricFlowTestSessionState,
    dataflow_plan_builder: DataflowPlanBuilder,
) -> None:
    """Tests a plan to get the min & max distinct values of a categorical dimension."""
    dataflow_plan = dataflow_plan_builder.build_plan_for_distinct_values(
        query_spec=MetricFlowQuerySpec(
            dimension_specs=(
                DimensionSpec(element_name="country_latest", entity_links=(EntityReference(element_name="listing"),)),
            ),
            min_max_only=True,
        )
    )

    assert_plan_snapshot_text_equal(
        request=request,
        mf_test_session_state=mf_test_session_state,
        plan=dataflow_plan,
        plan_snapshot_text=dataflow_plan.text_structure(),
    )

    display_graph_if_requested(
        request=request,
        mf_test_session_state=mf_test_session_state,
        dag_graph=dataflow_plan,
    )


def test_min_max_only_time(
    request: FixtureRequest,
    mf_test_session_state: MetricFlowTestSessionState,
    dataflow_plan_builder: DataflowPlanBuilder,
) -> None:
    """Tests a plan to get the min & max distinct values of a time dimension."""
    dataflow_plan = dataflow_plan_builder.build_plan_for_distinct_values(
        query_spec=MetricFlowQuerySpec(
            time_dimension_specs=(
                TimeDimensionSpec(element_name="paid_at", entity_links=(EntityReference("booking"),)),
            ),
            min_max_only=True,
        )
    )

    assert_plan_snapshot_text_equal(
        request=request,
        mf_test_session_state=mf_test_session_state,
        plan=dataflow_plan,
        plan_snapshot_text=dataflow_plan.text_structure(),
    )

    display_graph_if_requested(
        request=request,
        mf_test_session_state=mf_test_session_state,
        dag_graph=dataflow_plan,
    )


def test_metric_time_only(  # noqa: D
    request: FixtureRequest,
    mf_test_session_state: MetricFlowTestSessionState,
    dataflow_plan_builder: DataflowPlanBuilder,
) -> None:
    dataflow_plan = dataflow_plan_builder.build_plan_for_distinct_values(
        MetricFlowQuerySpec(time_dimension_specs=(MTD_SPEC_DAY,))
    )

    assert_plan_snapshot_text_equal(
        request=request,
        mf_test_session_state=mf_test_session_state,
        plan=dataflow_plan,
        plan_snapshot_text=dataflow_plan.text_structure(),
    )

    display_graph_if_requested(
        request=request,
        mf_test_session_state=mf_test_session_state,
        dag_graph=dataflow_plan,
    )


def test_metric_time_quarter(  # noqa: D
    request: FixtureRequest,
    mf_test_session_state: MetricFlowTestSessionState,
    dataflow_plan_builder: DataflowPlanBuilder,
) -> None:
    dataflow_plan = dataflow_plan_builder.build_plan_for_distinct_values(
        MetricFlowQuerySpec(time_dimension_specs=(MTD_SPEC_QUARTER,))
    )

    assert_plan_snapshot_text_equal(
        request=request,
        mf_test_session_state=mf_test_session_state,
        plan=dataflow_plan,
        plan_snapshot_text=dataflow_plan.text_structure(),
    )

    display_graph_if_requested(
        request=request,
        mf_test_session_state=mf_test_session_state,
        dag_graph=dataflow_plan,
    )


def test_metric_time_with_other_dimensions(  # noqa: D
    request: FixtureRequest,
    mf_test_session_state: MetricFlowTestSessionState,
    dataflow_plan_builder: DataflowPlanBuilder,
) -> None:
    dataflow_plan = dataflow_plan_builder.build_plan_for_distinct_values(
        MetricFlowQuerySpec(
            time_dimension_specs=(MTD_SPEC_DAY, MTD_SPEC_MONTH),
            dimension_specs=(
                DimensionSpec(element_name="home_state_latest", entity_links=(EntityReference("user"),)),
                DimensionSpec(element_name="is_lux_latest", entity_links=(EntityReference("listing"),)),
            ),
        )
    )

    assert_plan_snapshot_text_equal(
        request=request,
        mf_test_session_state=mf_test_session_state,
        plan=dataflow_plan,
        plan_snapshot_text=dataflow_plan.text_structure(),
    )

    display_graph_if_requested(
        request=request,
        mf_test_session_state=mf_test_session_state,
        dag_graph=dataflow_plan,
    )


def test_dimensions_with_time_constraint(  # noqa: D
    request: FixtureRequest,
    mf_test_session_state: MetricFlowTestSessionState,
    dataflow_plan_builder: DataflowPlanBuilder,
) -> None:
    dataflow_plan = dataflow_plan_builder.build_plan_for_distinct_values(
        MetricFlowQuerySpec(
            time_dimension_specs=(MTD_SPEC_MONTH,),
            dimension_specs=(DimensionSpec(element_name="is_lux_latest", entity_links=(EntityReference("listing"),)),),
            time_range_constraint=TimeRangeConstraint(
                start_time=datetime.datetime(2020, 1, 1), end_time=datetime.datetime(2020, 1, 3)
            ),
        )
    )

    assert_plan_snapshot_text_equal(
        request=request,
        mf_test_session_state=mf_test_session_state,
        plan=dataflow_plan,
        plan_snapshot_text=dataflow_plan.text_structure(),
    )

    display_graph_if_requested(
        request=request,
        mf_test_session_state=mf_test_session_state,
        dag_graph=dataflow_plan,
    )


def test_min_max_only_time_year(
    request: FixtureRequest,
    mf_test_session_state: MetricFlowTestSessionState,
    dataflow_plan_builder: DataflowPlanBuilder,
) -> None:
    """Tests a plan to get the min & max distinct values of a time dimension with year granularity."""
    dataflow_plan = dataflow_plan_builder.build_plan_for_distinct_values(
        query_spec=MetricFlowQuerySpec(
            time_dimension_specs=(
                TimeDimensionSpec(
                    element_name="paid_at",
                    entity_links=(EntityReference("booking"),),
                    time_granularity=TimeGranularity.YEAR,
                ),
            ),
            min_max_only=True,
        )
    )

    assert_plan_snapshot_text_equal(
        request=request,
        mf_test_session_state=mf_test_session_state,
        plan=dataflow_plan,
        plan_snapshot_text=dataflow_plan.text_structure(),
    )

    display_graph_if_requested(
        request=request,
        mf_test_session_state=mf_test_session_state,
        dag_graph=dataflow_plan,
    )


<<<<<<< HEAD
@pytest.mark.sql_engine_snapshot
def test_join_to_time_spine_with_filters(
    request: FixtureRequest,
    mf_test_session_state: MetricFlowTestSessionState,
    dataflow_plan_builder: DataflowPlanBuilder,
    query_parser: MetricFlowQueryParser,
    create_source_tables: bool,
) -> None:
    """Test that filter is not applied until after time spine join."""
    query_spec = query_parser.parse_and_validate_query(
        metric_names=("bookings_fill_nulls_with_0",),
        group_by_names=("metric_time__day",),
        where_constraint=PydanticWhereFilter(
            where_sql_template=("{{ TimeDimension('metric_time', 'day') }} = '2020-01-01'")
        ),
        time_constraint_start=datetime.datetime(2020, 1, 3),
        time_constraint_end=datetime.datetime(2020, 1, 5),
    )
    dataflow_plan = dataflow_plan_builder.build_plan(query_spec)
=======
def test_min_max_metric_time(
    request: FixtureRequest,
    mf_test_session_state: MetricFlowTestSessionState,
    dataflow_plan_builder: DataflowPlanBuilder,
) -> None:
    """Tests a plan to get the min & max distinct values of metric_time."""
    dataflow_plan = dataflow_plan_builder.build_plan_for_distinct_values(
        query_spec=MetricFlowQuerySpec(
            time_dimension_specs=(MTD_SPEC_DAY,),
            min_max_only=True,
        )
    )

    assert_plan_snapshot_text_equal(
        request=request,
        mf_test_session_state=mf_test_session_state,
        plan=dataflow_plan,
        plan_snapshot_text=dataflow_plan.text_structure(),
    )

    display_graph_if_requested(
        request=request,
        mf_test_session_state=mf_test_session_state,
        dag_graph=dataflow_plan,
    )


def test_min_max_metric_time_week(
    request: FixtureRequest,
    mf_test_session_state: MetricFlowTestSessionState,
    dataflow_plan_builder: DataflowPlanBuilder,
) -> None:
    """Tests a plan to get the min & max distinct values of metric_time with non-default granularity."""
    dataflow_plan = dataflow_plan_builder.build_plan_for_distinct_values(
        query_spec=MetricFlowQuerySpec(
            time_dimension_specs=(MTD_SPEC_WEEK,),
            min_max_only=True,
        )
    )
>>>>>>> 2aa5ea53

    assert_plan_snapshot_text_equal(
        request=request,
        mf_test_session_state=mf_test_session_state,
        plan=dataflow_plan,
        plan_snapshot_text=dataflow_plan.text_structure(),
    )

    display_graph_if_requested(
        request=request,
        mf_test_session_state=mf_test_session_state,
        dag_graph=dataflow_plan,
    )<|MERGE_RESOLUTION|>--- conflicted
+++ resolved
@@ -1118,8 +1118,60 @@
     )
 
 
-<<<<<<< HEAD
-@pytest.mark.sql_engine_snapshot
+def test_min_max_metric_time(
+    request: FixtureRequest,
+    mf_test_session_state: MetricFlowTestSessionState,
+    dataflow_plan_builder: DataflowPlanBuilder,
+) -> None:
+    """Tests a plan to get the min & max distinct values of metric_time."""
+    dataflow_plan = dataflow_plan_builder.build_plan_for_distinct_values(
+        query_spec=MetricFlowQuerySpec(
+            time_dimension_specs=(MTD_SPEC_DAY,),
+            min_max_only=True,
+        )
+    )
+
+    assert_plan_snapshot_text_equal(
+        request=request,
+        mf_test_session_state=mf_test_session_state,
+        plan=dataflow_plan,
+        plan_snapshot_text=dataflow_plan.text_structure(),
+    )
+
+    display_graph_if_requested(
+        request=request,
+        mf_test_session_state=mf_test_session_state,
+        dag_graph=dataflow_plan,
+    )
+
+
+def test_min_max_metric_time_week(
+    request: FixtureRequest,
+    mf_test_session_state: MetricFlowTestSessionState,
+    dataflow_plan_builder: DataflowPlanBuilder,
+) -> None:
+    """Tests a plan to get the min & max distinct values of metric_time with non-default granularity."""
+    dataflow_plan = dataflow_plan_builder.build_plan_for_distinct_values(
+        query_spec=MetricFlowQuerySpec(
+            time_dimension_specs=(MTD_SPEC_WEEK,),
+            min_max_only=True,
+        )
+    )
+
+    assert_plan_snapshot_text_equal(
+        request=request,
+        mf_test_session_state=mf_test_session_state,
+        plan=dataflow_plan,
+        plan_snapshot_text=dataflow_plan.text_structure(),
+    )
+
+    display_graph_if_requested(
+        request=request,
+        mf_test_session_state=mf_test_session_state,
+        dag_graph=dataflow_plan,
+    )
+
+
 def test_join_to_time_spine_with_filters(
     request: FixtureRequest,
     mf_test_session_state: MetricFlowTestSessionState,
@@ -1138,47 +1190,6 @@
         time_constraint_end=datetime.datetime(2020, 1, 5),
     )
     dataflow_plan = dataflow_plan_builder.build_plan(query_spec)
-=======
-def test_min_max_metric_time(
-    request: FixtureRequest,
-    mf_test_session_state: MetricFlowTestSessionState,
-    dataflow_plan_builder: DataflowPlanBuilder,
-) -> None:
-    """Tests a plan to get the min & max distinct values of metric_time."""
-    dataflow_plan = dataflow_plan_builder.build_plan_for_distinct_values(
-        query_spec=MetricFlowQuerySpec(
-            time_dimension_specs=(MTD_SPEC_DAY,),
-            min_max_only=True,
-        )
-    )
-
-    assert_plan_snapshot_text_equal(
-        request=request,
-        mf_test_session_state=mf_test_session_state,
-        plan=dataflow_plan,
-        plan_snapshot_text=dataflow_plan.text_structure(),
-    )
-
-    display_graph_if_requested(
-        request=request,
-        mf_test_session_state=mf_test_session_state,
-        dag_graph=dataflow_plan,
-    )
-
-
-def test_min_max_metric_time_week(
-    request: FixtureRequest,
-    mf_test_session_state: MetricFlowTestSessionState,
-    dataflow_plan_builder: DataflowPlanBuilder,
-) -> None:
-    """Tests a plan to get the min & max distinct values of metric_time with non-default granularity."""
-    dataflow_plan = dataflow_plan_builder.build_plan_for_distinct_values(
-        query_spec=MetricFlowQuerySpec(
-            time_dimension_specs=(MTD_SPEC_WEEK,),
-            min_max_only=True,
-        )
-    )
->>>>>>> 2aa5ea53
 
     assert_plan_snapshot_text_equal(
         request=request,
