--- conflicted
+++ resolved
@@ -1118,8 +1118,60 @@
     )
 
 
-<<<<<<< HEAD
-@pytest.mark.sql_engine_snapshot
+def test_min_max_metric_time(
+    request: FixtureRequest,
+    mf_test_session_state: MetricFlowTestSessionState,
+    dataflow_plan_builder: DataflowPlanBuilder,
+) -> None:
+    """Tests a plan to get the min & max distinct values of metric_time."""
+    dataflow_plan = dataflow_plan_builder.build_plan_for_distinct_values(
+        query_spec=MetricFlowQuerySpec(
+            time_dimension_specs=(MTD_SPEC_DAY,),
+            min_max_only=True,
+        )
+    )
+
+    assert_plan_snapshot_text_equal(
+        request=request,
+        mf_test_session_state=mf_test_session_state,
+        plan=dataflow_plan,
+        plan_snapshot_text=dataflow_plan.text_structure(),
+    )
+
+    display_graph_if_requested(
+        request=request,
+        mf_test_session_state=mf_test_session_state,
+        dag_graph=dataflow_plan,
+    )
+
+
+def test_min_max_metric_time_week(
+    request: FixtureRequest,
+    mf_test_session_state: MetricFlowTestSessionState,
+    dataflow_plan_builder: DataflowPlanBuilder,
+) -> None:
+    """Tests a plan to get the min & max distinct values of metric_time with non-default granularity."""
+    dataflow_plan = dataflow_plan_builder.build_plan_for_distinct_values(
+        query_spec=MetricFlowQuerySpec(
+            time_dimension_specs=(MTD_SPEC_WEEK,),
+            min_max_only=True,
+        )
+    )
+
+    assert_plan_snapshot_text_equal(
+        request=request,
+        mf_test_session_state=mf_test_session_state,
+        plan=dataflow_plan,
+        plan_snapshot_text=dataflow_plan.text_structure(),
+    )
+
+    display_graph_if_requested(
+        request=request,
+        mf_test_session_state=mf_test_session_state,
+        dag_graph=dataflow_plan,
+    )
+
+
 def test_offset_window_metric_filter_and_query_have_different_granularities(
     request: FixtureRequest,
     mf_test_session_state: MetricFlowTestSessionState,
@@ -1136,37 +1188,21 @@
         ),
     )
     dataflow_plan = dataflow_plan_builder.build_plan(query_spec)
-=======
-def test_min_max_metric_time(
-    request: FixtureRequest,
-    mf_test_session_state: MetricFlowTestSessionState,
-    dataflow_plan_builder: DataflowPlanBuilder,
-) -> None:
-    """Tests a plan to get the min & max distinct values of metric_time."""
-    dataflow_plan = dataflow_plan_builder.build_plan_for_distinct_values(
-        query_spec=MetricFlowQuerySpec(
-            time_dimension_specs=(MTD_SPEC_DAY,),
-            min_max_only=True,
-        )
-    )
->>>>>>> 2aa5ea53
-
-    assert_plan_snapshot_text_equal(
-        request=request,
-        mf_test_session_state=mf_test_session_state,
-        plan=dataflow_plan,
-        plan_snapshot_text=dataflow_plan.text_structure(),
-    )
-
-    display_graph_if_requested(
-        request=request,
-        mf_test_session_state=mf_test_session_state,
-        dag_graph=dataflow_plan,
-    )
-
-
-<<<<<<< HEAD
-@pytest.mark.sql_engine_snapshot
+
+    assert_plan_snapshot_text_equal(
+        request=request,
+        mf_test_session_state=mf_test_session_state,
+        plan=dataflow_plan,
+        plan_snapshot_text=dataflow_plan.text_structure(),
+    )
+
+    display_graph_if_requested(
+        request=request,
+        mf_test_session_state=mf_test_session_state,
+        dag_graph=dataflow_plan,
+    )
+
+
 def test_offset_to_grain_metric_filter_and_query_have_different_granularities(
     request: FixtureRequest,
     mf_test_session_state: MetricFlowTestSessionState,
@@ -1183,37 +1219,16 @@
         ),
     )
     dataflow_plan = dataflow_plan_builder.build_plan(query_spec)
-=======
-def test_min_max_metric_time_week(
-    request: FixtureRequest,
-    mf_test_session_state: MetricFlowTestSessionState,
-    dataflow_plan_builder: DataflowPlanBuilder,
-) -> None:
-    """Tests a plan to get the min & max distinct values of metric_time with non-default granularity."""
-    dataflow_plan = dataflow_plan_builder.build_plan_for_distinct_values(
-        query_spec=MetricFlowQuerySpec(
-            time_dimension_specs=(MTD_SPEC_WEEK,),
-            min_max_only=True,
-        )
-    )
->>>>>>> 2aa5ea53
-
-    assert_plan_snapshot_text_equal(
-        request=request,
-        mf_test_session_state=mf_test_session_state,
-        plan=dataflow_plan,
-        plan_snapshot_text=dataflow_plan.text_structure(),
-    )
-
-    display_graph_if_requested(
-        request=request,
-        mf_test_session_state=mf_test_session_state,
-        dag_graph=dataflow_plan,
-<<<<<<< HEAD
-    )
-
-
-# TODO: add test for min max metric_time (various granularities) when supported
-=======
-    )
->>>>>>> 2aa5ea53
+
+    assert_plan_snapshot_text_equal(
+        request=request,
+        mf_test_session_state=mf_test_session_state,
+        plan=dataflow_plan,
+        plan_snapshot_text=dataflow_plan.text_structure(),
+    )
+
+    display_graph_if_requested(
+        request=request,
+        mf_test_session_state=mf_test_session_state,
+        dag_graph=dataflow_plan,
+    )