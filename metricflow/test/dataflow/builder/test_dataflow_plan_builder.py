from __future__ import annotations

import logging

import pytest
from _pytest.fixtures import FixtureRequest
from dbt_semantic_interfaces.implementations.filters.where_filter import PydanticWhereFilter
from dbt_semantic_interfaces.type_enums.time_granularity import TimeGranularity

from metricflow.dataflow.builder.dataflow_plan_builder import DataflowPlanBuilder
from metricflow.dataflow.dataflow_plan_to_text import dataflow_plan_as_text
from metricflow.dataset.dataset import DataSet
from metricflow.errors.errors import UnableToSatisfyQueryError
from metricflow.specs.column_assoc import ColumnAssociationResolver
from metricflow.specs.specs import (
    DimensionSpec,
    EntityReference,
    MetricFlowQuerySpec,
    MetricSpec,
    OrderBySpec,
    TimeDimensionSpec,
)
from metricflow.specs.where_filter_transform import WhereSpecFactory
from metricflow.test.dataflow_plan_to_svg import display_graph_if_requested
from metricflow.test.fixtures.setup_fixtures import MetricFlowTestSessionState
from metricflow.test.snapshot_utils import assert_plan_snapshot_text_equal
from metricflow.test.time.metric_time_dimension import MTD_SPEC_DAY, MTD_SPEC_MONTH, MTD_SPEC_QUARTER

logger = logging.getLogger(__name__)


@pytest.mark.sql_engine_snapshot
def test_simple_plan(  # noqa: D
    request: FixtureRequest,
    mf_test_session_state: MetricFlowTestSessionState,
    dataflow_plan_builder: DataflowPlanBuilder,
) -> None:
    """Tests a simple plan getting a metric and a local dimension."""
    dataflow_plan = dataflow_plan_builder.build_plan(
        MetricFlowQuerySpec(
            metric_specs=(MetricSpec(element_name="bookings"),),
            dimension_specs=(
                DimensionSpec(
                    element_name="is_instant",
                    entity_links=(EntityReference("booking"),),
                ),
            ),
        )
    )

    assert_plan_snapshot_text_equal(
        request=request,
        mf_test_session_state=mf_test_session_state,
        plan=dataflow_plan,
        plan_snapshot_text=dataflow_plan_as_text(dataflow_plan),
    )

    display_graph_if_requested(
        request=request,
        mf_test_session_state=mf_test_session_state,
        dag_graph=dataflow_plan,
    )


@pytest.mark.sql_engine_snapshot
def test_primary_entity_dimension(  # noqa: D
    request: FixtureRequest,
    mf_test_session_state: MetricFlowTestSessionState,
    dataflow_plan_builder: DataflowPlanBuilder,
) -> None:
    """Tests a simple plan getting a metric and a local dimension."""
    dataflow_plan = dataflow_plan_builder.build_plan(
        MetricFlowQuerySpec(
            metric_specs=(MetricSpec(element_name="bookings"),),
            dimension_specs=(
                DimensionSpec(
                    element_name="is_instant",
                    entity_links=(EntityReference(element_name="booking"),),
                ),
            ),
        )
    )

    assert_plan_snapshot_text_equal(
        request=request,
        mf_test_session_state=mf_test_session_state,
        plan=dataflow_plan,
        plan_snapshot_text=dataflow_plan_as_text(dataflow_plan),
    )

    display_graph_if_requested(
        request=request,
        mf_test_session_state=mf_test_session_state,
        dag_graph=dataflow_plan,
    )


@pytest.mark.sql_engine_snapshot
def test_joined_plan(  # noqa: D
    request: FixtureRequest,
    mf_test_session_state: MetricFlowTestSessionState,
    dataflow_plan_builder: DataflowPlanBuilder,
) -> None:
    """Tests a plan getting a measure and a joined dimension."""
    dataflow_plan = dataflow_plan_builder.build_plan(
        MetricFlowQuerySpec(
            metric_specs=(MetricSpec(element_name="bookings"),),
            dimension_specs=(
                DimensionSpec(
                    element_name="is_instant",
                    entity_links=(EntityReference("booking"),),
                ),
                DimensionSpec(
                    element_name="country_latest",
                    entity_links=(EntityReference(element_name="listing"),),
                ),
            ),
        )
    )

    assert_plan_snapshot_text_equal(
        request=request,
        mf_test_session_state=mf_test_session_state,
        plan=dataflow_plan,
        plan_snapshot_text=dataflow_plan_as_text(dataflow_plan),
    )

    display_graph_if_requested(
        request=request,
        mf_test_session_state=mf_test_session_state,
        dag_graph=dataflow_plan,
    )


@pytest.mark.sql_engine_snapshot
def test_order_by_plan(  # noqa: D
    request: FixtureRequest,
    mf_test_session_state: MetricFlowTestSessionState,
    dataflow_plan_builder: DataflowPlanBuilder,
) -> None:
    """Tests a plan with an order by."""
    dataflow_plan = dataflow_plan_builder.build_plan(
        MetricFlowQuerySpec(
            metric_specs=(MetricSpec(element_name="bookings"),),
            time_dimension_specs=(MTD_SPEC_DAY,),
            order_by_specs=(
                OrderBySpec(
                    instance_spec=MTD_SPEC_DAY,
                    descending=False,
                ),
                OrderBySpec(
                    instance_spec=MetricSpec(element_name="bookings"),
                    descending=True,
                ),
            ),
        )
    )

    assert_plan_snapshot_text_equal(
        request=request,
        mf_test_session_state=mf_test_session_state,
        plan=dataflow_plan,
        plan_snapshot_text=dataflow_plan_as_text(dataflow_plan),
    )

    display_graph_if_requested(
        request=request,
        mf_test_session_state=mf_test_session_state,
        dag_graph=dataflow_plan,
    )


@pytest.mark.sql_engine_snapshot
def test_limit_rows_plan(  # noqa: D
    request: FixtureRequest,
    mf_test_session_state: MetricFlowTestSessionState,
    dataflow_plan_builder: DataflowPlanBuilder,
) -> None:
    """Tests a plan with a limit to the number of rows returned."""
    dataflow_plan = dataflow_plan_builder.build_plan(
        MetricFlowQuerySpec(
            metric_specs=(MetricSpec(element_name="bookings"),),
            time_dimension_specs=(MTD_SPEC_DAY,),
            limit=1,
        )
    )

    assert_plan_snapshot_text_equal(
        request=request,
        mf_test_session_state=mf_test_session_state,
        plan=dataflow_plan,
        plan_snapshot_text=dataflow_plan_as_text(dataflow_plan),
    )

    display_graph_if_requested(
        request=request,
        mf_test_session_state=mf_test_session_state,
        dag_graph=dataflow_plan,
    )


@pytest.mark.sql_engine_snapshot
def test_multiple_metrics_plan(  # noqa: D
    request: FixtureRequest,
    mf_test_session_state: MetricFlowTestSessionState,
    dataflow_plan_builder: DataflowPlanBuilder,
) -> None:
    """Tests a plan to retrieve multiple metrics."""
    dataflow_plan = dataflow_plan_builder.build_plan(
        MetricFlowQuerySpec(
            metric_specs=(MetricSpec(element_name="bookings"), MetricSpec(element_name="booking_value")),
            dimension_specs=(
                DimensionSpec(
                    element_name="is_instant",
                    entity_links=(EntityReference("booking"),),
                ),
            ),
            time_dimension_specs=(MTD_SPEC_DAY,),
        )
    )

    assert_plan_snapshot_text_equal(
        request=request,
        mf_test_session_state=mf_test_session_state,
        plan=dataflow_plan,
        plan_snapshot_text=dataflow_plan_as_text(dataflow_plan),
    )

    display_graph_if_requested(
        request=request,
        mf_test_session_state=mf_test_session_state,
        dag_graph=dataflow_plan,
    )


@pytest.mark.sql_engine_snapshot
def test_single_semantic_model_ratio_metrics_plan(
    request: FixtureRequest,
    mf_test_session_state: MetricFlowTestSessionState,
    dataflow_plan_builder: DataflowPlanBuilder,
) -> None:
    """Tests a plan to retrieve a ratio where both measures come from one semantic model."""
    dataflow_plan = dataflow_plan_builder.build_plan(
        MetricFlowQuerySpec(
            metric_specs=(MetricSpec(element_name="bookings_per_booker"),),
            dimension_specs=(
                DimensionSpec(
                    element_name="country_latest",
                    entity_links=(EntityReference(element_name="listing"),),
                ),
            ),
            time_dimension_specs=(MTD_SPEC_DAY,),
        )
    )

    assert_plan_snapshot_text_equal(
        request=request,
        mf_test_session_state=mf_test_session_state,
        plan=dataflow_plan,
        plan_snapshot_text=dataflow_plan_as_text(dataflow_plan),
    )

    display_graph_if_requested(
        request=request,
        mf_test_session_state=mf_test_session_state,
        dag_graph=dataflow_plan,
    )


@pytest.mark.sql_engine_snapshot
def test_multi_semantic_model_ratio_metrics_plan(
    request: FixtureRequest,
    mf_test_session_state: MetricFlowTestSessionState,
    dataflow_plan_builder: DataflowPlanBuilder,
) -> None:
    """Tests a plan to retrieve a ratio where both measures come from one semantic model."""
    dataflow_plan = dataflow_plan_builder.build_plan(
        MetricFlowQuerySpec(
            metric_specs=(MetricSpec(element_name="bookings_per_view"),),
            dimension_specs=(
                DimensionSpec(
                    element_name="country_latest",
                    entity_links=(EntityReference(element_name="listing"),),
                ),
            ),
            time_dimension_specs=(MTD_SPEC_DAY,),
        )
    )

    assert_plan_snapshot_text_equal(
        request=request,
        mf_test_session_state=mf_test_session_state,
        plan=dataflow_plan,
        plan_snapshot_text=dataflow_plan_as_text(dataflow_plan),
    )

    display_graph_if_requested(
        request=request,
        mf_test_session_state=mf_test_session_state,
        dag_graph=dataflow_plan,
    )


@pytest.mark.sql_engine_snapshot
def test_multihop_join_plan(  # noqa: D
    request: FixtureRequest,
    mf_test_session_state: MetricFlowTestSessionState,
    multihop_dataflow_plan_builder: DataflowPlanBuilder,
) -> None:
    """Tests a plan with an order by."""
    dataflow_plan = multihop_dataflow_plan_builder.build_plan(
        MetricFlowQuerySpec(
            metric_specs=(MetricSpec(element_name="txn_count"),),
            dimension_specs=(
                DimensionSpec(
                    element_name="customer_name",
                    entity_links=(
                        EntityReference(element_name="account_id"),
                        EntityReference(element_name="customer_id"),
                    ),
                ),
            ),
        )
    )

    assert_plan_snapshot_text_equal(
        request=request,
        mf_test_session_state=mf_test_session_state,
        plan=dataflow_plan,
        plan_snapshot_text=dataflow_plan_as_text(dataflow_plan),
    )

    display_graph_if_requested(
        request=request,
        mf_test_session_state=mf_test_session_state,
        dag_graph=dataflow_plan,
    )


@pytest.mark.sql_engine_snapshot
def test_where_constrained_plan(  # noqa: D
    request: FixtureRequest,
    mf_test_session_state: MetricFlowTestSessionState,
    column_association_resolver: ColumnAssociationResolver,
    dataflow_plan_builder: DataflowPlanBuilder,
) -> None:
    """Tests a simple plan getting a metric and a local dimension."""
    dataflow_plan = dataflow_plan_builder.build_plan(
        MetricFlowQuerySpec(
            metric_specs=(MetricSpec(element_name="bookings"),),
            dimension_specs=(
                DimensionSpec(
                    element_name="is_instant",
                    entity_links=(EntityReference("booking"),),
                ),
            ),
            where_constraint=(
                WhereSpecFactory(
                    column_association_resolver=column_association_resolver,
                ).create_from_where_filter(
                    PydanticWhereFilter(
                        where_sql_template="{{ Dimension('listing__country_latest') }} = 'us'",
                    )
                )
            ),
        )
    )

    assert_plan_snapshot_text_equal(
        request=request,
        mf_test_session_state=mf_test_session_state,
        plan=dataflow_plan,
        plan_snapshot_text=dataflow_plan_as_text(dataflow_plan),
    )

    display_graph_if_requested(
        request=request,
        mf_test_session_state=mf_test_session_state,
        dag_graph=dataflow_plan,
    )


@pytest.mark.sql_engine_snapshot
def test_where_constrained_plan_time_dimension(  # noqa: D
    request: FixtureRequest,
    mf_test_session_state: MetricFlowTestSessionState,
    dataflow_plan_builder: DataflowPlanBuilder,
    column_association_resolver: ColumnAssociationResolver,
) -> None:
    """Tests a simple plan getting a metric and a local dimension."""
    dataflow_plan = dataflow_plan_builder.build_plan(
        MetricFlowQuerySpec(
            metric_specs=(MetricSpec(element_name="bookings"),),
            dimension_specs=(
                DimensionSpec(
                    element_name="is_instant",
                    entity_links=(EntityReference("booking"),),
                ),
            ),
            where_constraint=(
                WhereSpecFactory(
                    column_association_resolver=column_association_resolver,
                ).create_from_where_filter(
                    PydanticWhereFilter(
                        where_sql_template="{{ TimeDimension('metric_time', 'day') }} >= '2020-01-01'",
                    )
                )
            ),
        )
    )

    assert_plan_snapshot_text_equal(
        request=request,
        mf_test_session_state=mf_test_session_state,
        plan=dataflow_plan,
        plan_snapshot_text=dataflow_plan_as_text(dataflow_plan),
    )

    display_graph_if_requested(
        request=request,
        mf_test_session_state=mf_test_session_state,
        dag_graph=dataflow_plan,
    )


@pytest.mark.sql_engine_snapshot
def test_where_constrained_with_common_linkable_plan(  # noqa: D
    request: FixtureRequest,
    mf_test_session_state: MetricFlowTestSessionState,
    column_association_resolver: ColumnAssociationResolver,
    dataflow_plan_builder: DataflowPlanBuilder,
) -> None:
    """Tests a dataflow plan where the where clause has a common linkable with the query."""
    dataflow_plan = dataflow_plan_builder.build_plan(
        MetricFlowQuerySpec(
            metric_specs=(MetricSpec(element_name="bookings"),),
            dimension_specs=(
                DimensionSpec(
                    element_name="country_latest",
                    entity_links=(EntityReference(element_name="listing"),),
                ),
            ),
            where_constraint=(
                WhereSpecFactory(
                    column_association_resolver=column_association_resolver,
                ).create_from_where_filter(
                    PydanticWhereFilter(
                        where_sql_template="{{ Dimension('listing__country_latest') }} = 'us'",
                    )
                )
            ),
        )
    )

    assert_plan_snapshot_text_equal(
        request=request,
        mf_test_session_state=mf_test_session_state,
        plan=dataflow_plan,
        plan_snapshot_text=dataflow_plan_as_text(dataflow_plan),
    )

    display_graph_if_requested(
        request=request,
        mf_test_session_state=mf_test_session_state,
        dag_graph=dataflow_plan,
    )


@pytest.mark.sql_engine_snapshot
def test_multihop_join_plan_ambiguous_dim(  # noqa: D
    mf_test_session_state: MetricFlowTestSessionState,
    dataflow_plan_builder: DataflowPlanBuilder,
) -> None:
    """Checks that an exception is thrown when trying to build a plan with an ambiguous dimension."""
    with pytest.raises(UnableToSatisfyQueryError):
        dataflow_plan_builder.build_plan(
            MetricFlowQuerySpec(
                metric_specs=(MetricSpec(element_name="views"),),
                dimension_specs=(
                    DimensionSpec(
                        element_name="home_country",
                        entity_links=(
                            EntityReference(element_name="listing"),
                            EntityReference(element_name="user"),
                        ),
                    ),
                ),
            )
        )


@pytest.mark.sql_engine_snapshot
def test_cumulative_metric_with_window(  # noqa: D
    request: FixtureRequest,
    mf_test_session_state: MetricFlowTestSessionState,
    dataflow_plan_builder: DataflowPlanBuilder,
) -> None:
    """Tests a plan to compute a cumulative metric."""
    dataflow_plan = dataflow_plan_builder.build_plan(
        MetricFlowQuerySpec(
            metric_specs=(MetricSpec(element_name="trailing_2_months_revenue"),),
            dimension_specs=(),
            time_dimension_specs=(MTD_SPEC_MONTH,),
        )
    )

    assert_plan_snapshot_text_equal(
        request=request,
        mf_test_session_state=mf_test_session_state,
        plan=dataflow_plan,
        plan_snapshot_text=dataflow_plan_as_text(dataflow_plan),
    )

    display_graph_if_requested(
        request=request,
        mf_test_session_state=mf_test_session_state,
        dag_graph=dataflow_plan,
    )


@pytest.mark.sql_engine_snapshot
def test_cumulative_metric_no_window_or_grain_with_metric_time(  # noqa: D
    request: FixtureRequest,
    mf_test_session_state: MetricFlowTestSessionState,
    dataflow_plan_builder: DataflowPlanBuilder,
) -> None:
    dataflow_plan = dataflow_plan_builder.build_plan(
        MetricFlowQuerySpec(
            metric_specs=(MetricSpec(element_name="revenue_all_time"),),
            dimension_specs=(),
            time_dimension_specs=(MTD_SPEC_QUARTER,),
        )
    )

    assert_plan_snapshot_text_equal(
        request=request,
        mf_test_session_state=mf_test_session_state,
        plan=dataflow_plan,
        plan_snapshot_text=dataflow_plan_as_text(dataflow_plan),
    )

    display_graph_if_requested(
        request=request,
        mf_test_session_state=mf_test_session_state,
        dag_graph=dataflow_plan,
    )


@pytest.mark.sql_engine_snapshot
def test_cumulative_metric_no_window_or_grain_without_metric_time(  # noqa: D
    request: FixtureRequest,
    mf_test_session_state: MetricFlowTestSessionState,
    dataflow_plan_builder: DataflowPlanBuilder,
) -> None:
    dataflow_plan = dataflow_plan_builder.build_plan(
        MetricFlowQuerySpec(
            metric_specs=(MetricSpec(element_name="revenue_all_time"),),
            dimension_specs=(),
            time_dimension_specs=(),
        )
    )

    assert_plan_snapshot_text_equal(
        request=request,
        mf_test_session_state=mf_test_session_state,
        plan=dataflow_plan,
        plan_snapshot_text=dataflow_plan_as_text(dataflow_plan),
    )

    display_graph_if_requested(
        request=request,
        mf_test_session_state=mf_test_session_state,
        dag_graph=dataflow_plan,
    )


@pytest.mark.sql_engine_snapshot
def test_distinct_values_plan(  # noqa: D
    request: FixtureRequest,
    mf_test_session_state: MetricFlowTestSessionState,
    dataflow_plan_builder: DataflowPlanBuilder,
    column_association_resolver: ColumnAssociationResolver,
) -> None:
    """Tests a plan to get distinct values of a dimension."""
    dataflow_plan = dataflow_plan_builder.build_plan_for_distinct_values(
        query_spec=MetricFlowQuerySpec(
            dimension_specs=(
                DimensionSpec(element_name="country_latest", entity_links=(EntityReference(element_name="listing"),)),
            ),
            where_constraint=(
                WhereSpecFactory(
                    column_association_resolver=column_association_resolver,
                ).create_from_where_filter(
                    PydanticWhereFilter(
                        where_sql_template="{{ Dimension('listing__country_latest') }} = 'us'",
                    )
                )
            ),
            order_by_specs=(
                OrderBySpec(
                    instance_spec=DimensionSpec(
                        element_name="country_latest", entity_links=(EntityReference(element_name="listing"),)
                    ),
                    descending=True,
                ),
            ),
            limit=100,
        )
    )

    assert_plan_snapshot_text_equal(
        request=request,
        mf_test_session_state=mf_test_session_state,
        plan=dataflow_plan,
        plan_snapshot_text=dataflow_plan_as_text(dataflow_plan),
    )

    display_graph_if_requested(
        request=request,
        mf_test_session_state=mf_test_session_state,
        dag_graph=dataflow_plan,
    )


@pytest.mark.sql_engine_snapshot
def test_distinct_values_plan_with_join(  # noqa: D
    request: FixtureRequest,
    mf_test_session_state: MetricFlowTestSessionState,
    dataflow_plan_builder: DataflowPlanBuilder,
    column_association_resolver: ColumnAssociationResolver,
) -> None:
    """Tests a plan to get distinct values of 2 dimensions, where a join is required."""
    dataflow_plan = dataflow_plan_builder.build_plan_for_distinct_values(
        query_spec=MetricFlowQuerySpec(
            dimension_specs=(
                DimensionSpec(element_name="home_state_latest", entity_links=(EntityReference(element_name="user"),)),
                DimensionSpec(element_name="is_lux_latest", entity_links=(EntityReference(element_name="listing"),)),
            ),
            where_constraint=(
                WhereSpecFactory(
                    column_association_resolver=column_association_resolver,
                ).create_from_where_filter(
                    PydanticWhereFilter(
                        where_sql_template="{{ Dimension('listing__country_latest') }} = 'us'",
                    )
                )
            ),
            order_by_specs=(
                OrderBySpec(
                    instance_spec=DimensionSpec(
                        element_name="country_latest", entity_links=(EntityReference(element_name="listing"),)
                    ),
                    descending=True,
                ),
            ),
            limit=100,
        )
    )

    assert_plan_snapshot_text_equal(
        request=request,
        mf_test_session_state=mf_test_session_state,
        plan=dataflow_plan,
        plan_snapshot_text=dataflow_plan_as_text(dataflow_plan),
    )

    display_graph_if_requested(
        request=request,
        mf_test_session_state=mf_test_session_state,
        dag_graph=dataflow_plan,
    )


@pytest.mark.sql_engine_snapshot
def test_measure_constraint_plan(
    request: FixtureRequest,
    mf_test_session_state: MetricFlowTestSessionState,
    dataflow_plan_builder: DataflowPlanBuilder,
) -> None:
    """Tests a plan for querying a metric with a constraint on one or more of its input measures."""
    dataflow_plan = dataflow_plan_builder.build_plan(
        MetricFlowQuerySpec(
            metric_specs=(MetricSpec(element_name="lux_booking_value_rate_expr"),),
            dimension_specs=(),
            time_dimension_specs=(MTD_SPEC_DAY,),
        ),
    )

    assert_plan_snapshot_text_equal(
        request=request,
        mf_test_session_state=mf_test_session_state,
        plan=dataflow_plan,
        plan_snapshot_text=dataflow_plan_as_text(dataflow_plan),
    )

    display_graph_if_requested(
        request=request,
        mf_test_session_state=mf_test_session_state,
        dag_graph=dataflow_plan,
    )


@pytest.mark.sql_engine_snapshot
def test_measure_constraint_with_reused_measure_plan(
    request: FixtureRequest,
    mf_test_session_state: MetricFlowTestSessionState,
    dataflow_plan_builder: DataflowPlanBuilder,
) -> None:
    """Tests a plan for querying a metric with a constraint on one or more of its input measures."""
    dataflow_plan = dataflow_plan_builder.build_plan(
        MetricFlowQuerySpec(
            metric_specs=(MetricSpec(element_name="instant_booking_value_ratio"),),
            dimension_specs=(),
            time_dimension_specs=(MTD_SPEC_DAY,),
        ),
    )

    assert_plan_snapshot_text_equal(
        request=request,
        mf_test_session_state=mf_test_session_state,
        plan=dataflow_plan,
        plan_snapshot_text=dataflow_plan_as_text(dataflow_plan),
    )

    display_graph_if_requested(
        request=request,
        mf_test_session_state=mf_test_session_state,
        dag_graph=dataflow_plan,
    )


@pytest.mark.sql_engine_snapshot
def test_common_semantic_model(  # noqa: D
    request: FixtureRequest,
    mf_test_session_state: MetricFlowTestSessionState,
    dataflow_plan_builder: DataflowPlanBuilder,
) -> None:
    """Tests a simple plan getting a metric and a local dimension."""
    dataflow_plan = dataflow_plan_builder.build_plan(
        MetricFlowQuerySpec(
            metric_specs=(MetricSpec(element_name="bookings"), MetricSpec(element_name="booking_value")),
            dimension_specs=(
                DataSet.metric_time_dimension_spec(TimeGranularity.DAY),
                DimensionSpec(element_name="country_latest", entity_links=(EntityReference("listing"),)),
            ),
        )
    )

    assert_plan_snapshot_text_equal(
        request=request,
        mf_test_session_state=mf_test_session_state,
        plan=dataflow_plan,
        plan_snapshot_text=dataflow_plan_as_text(dataflow_plan),
    )

    display_graph_if_requested(
        request=request,
        mf_test_session_state=mf_test_session_state,
        dag_graph=dataflow_plan,
    )


@pytest.mark.sql_engine_snapshot
def test_derived_metric_offset_window(  # noqa: D
    request: FixtureRequest,
    mf_test_session_state: MetricFlowTestSessionState,
    dataflow_plan_builder: DataflowPlanBuilder,
) -> None:
    """Tests a simple plan getting a metric and a local dimension."""
    dataflow_plan = dataflow_plan_builder.build_plan(
        MetricFlowQuerySpec(
            metric_specs=(MetricSpec(element_name="bookings_5_day_lag"),),
            time_dimension_specs=(DataSet.metric_time_dimension_spec(TimeGranularity.DAY),),
        )
    )

    assert_plan_snapshot_text_equal(
        request=request,
        mf_test_session_state=mf_test_session_state,
        plan=dataflow_plan,
        plan_snapshot_text=dataflow_plan_as_text(dataflow_plan),
    )

    display_graph_if_requested(
        request=request,
        mf_test_session_state=mf_test_session_state,
        dag_graph=dataflow_plan,
    )


@pytest.mark.sql_engine_snapshot
def test_derived_metric_offset_to_grain(  # noqa: D
    request: FixtureRequest,
    mf_test_session_state: MetricFlowTestSessionState,
    dataflow_plan_builder: DataflowPlanBuilder,
) -> None:
    """Tests a simple plan getting a metric and a local dimension."""
    dataflow_plan = dataflow_plan_builder.build_plan(
        MetricFlowQuerySpec(
            metric_specs=(MetricSpec(element_name="bookings_growth_since_start_of_month"),),
            time_dimension_specs=(DataSet.metric_time_dimension_spec(TimeGranularity.DAY),),
        )
    )

    assert_plan_snapshot_text_equal(
        request=request,
        mf_test_session_state=mf_test_session_state,
        plan=dataflow_plan,
        plan_snapshot_text=dataflow_plan_as_text(dataflow_plan),
    )

    display_graph_if_requested(
        request=request,
        mf_test_session_state=mf_test_session_state,
        dag_graph=dataflow_plan,
    )


@pytest.mark.sql_engine_snapshot
def test_derived_metric_offset_with_granularity(  # noqa: D
    request: FixtureRequest,
    mf_test_session_state: MetricFlowTestSessionState,
    dataflow_plan_builder: DataflowPlanBuilder,
) -> None:
    dataflow_plan = dataflow_plan_builder.build_plan(
        MetricFlowQuerySpec(
            metric_specs=(MetricSpec(element_name="bookings_5_day_lag"),),
            time_dimension_specs=(DataSet.metric_time_dimension_spec(TimeGranularity.MONTH),),
        )
    )

    assert_plan_snapshot_text_equal(
        request=request,
        mf_test_session_state=mf_test_session_state,
        plan=dataflow_plan,
        plan_snapshot_text=dataflow_plan_as_text(dataflow_plan),
    )

    display_graph_if_requested(
        request=request,
        mf_test_session_state=mf_test_session_state,
        dag_graph=dataflow_plan,
    )


@pytest.mark.sql_engine_snapshot
def test_derived_offset_cumulative_metric(  # noqa: D
    request: FixtureRequest,
    mf_test_session_state: MetricFlowTestSessionState,
    dataflow_plan_builder: DataflowPlanBuilder,
) -> None:
    dataflow_plan = dataflow_plan_builder.build_plan(
        MetricFlowQuerySpec(
            metric_specs=(MetricSpec(element_name="every_2_days_bookers_2_days_ago"),),
            time_dimension_specs=(DataSet.metric_time_dimension_spec(TimeGranularity.DAY),),
        )
    )

    assert_plan_snapshot_text_equal(
        request=request,
        mf_test_session_state=mf_test_session_state,
        plan=dataflow_plan,
        plan_snapshot_text=dataflow_plan_as_text(dataflow_plan),
    )

    display_graph_if_requested(
        request=request,
        mf_test_session_state=mf_test_session_state,
        dag_graph=dataflow_plan,
    )


def test_join_to_time_spine_with_metric_time(  # noqa: D
    request: FixtureRequest,
    mf_test_session_state: MetricFlowTestSessionState,
    dataflow_plan_builder: DataflowPlanBuilder,
) -> None:
    dataflow_plan = dataflow_plan_builder.build_plan(
        MetricFlowQuerySpec(
            metric_specs=(MetricSpec(element_name="bookings_fill_nulls_with_0"),),
            time_dimension_specs=(DataSet.metric_time_dimension_spec(TimeGranularity.DAY),),
        )
    )

    assert_plan_snapshot_text_equal(
        request=request,
        mf_test_session_state=mf_test_session_state,
        plan=dataflow_plan,
        plan_snapshot_text=dataflow_plan_as_text(dataflow_plan),
    )

    display_graph_if_requested(
        request=request,
        mf_test_session_state=mf_test_session_state,
        dag_graph=dataflow_plan,
    )


def test_join_to_time_spine_derived_metric(  # noqa: D
    request: FixtureRequest,
    mf_test_session_state: MetricFlowTestSessionState,
    dataflow_plan_builder: DataflowPlanBuilder,
) -> None:
    dataflow_plan = dataflow_plan_builder.build_plan(
        MetricFlowQuerySpec(
            metric_specs=(MetricSpec(element_name="bookings_growth_2_weeks_fill_nulls_with_0"),),
            time_dimension_specs=(DataSet.metric_time_dimension_spec(TimeGranularity.DAY),),
        )
    )

    assert_plan_snapshot_text_equal(
        request=request,
        mf_test_session_state=mf_test_session_state,
        plan=dataflow_plan,
        plan_snapshot_text=dataflow_plan_as_text(dataflow_plan),
    )

    display_graph_if_requested(
        request=request,
        mf_test_session_state=mf_test_session_state,
        dag_graph=dataflow_plan,
    )


def test_join_to_time_spine_with_non_metric_time(  # noqa: D
    request: FixtureRequest,
    mf_test_session_state: MetricFlowTestSessionState,
    dataflow_plan_builder: DataflowPlanBuilder,
) -> None:
    dataflow_plan = dataflow_plan_builder.build_plan(
        MetricFlowQuerySpec(
            metric_specs=(MetricSpec(element_name="bookings_fill_nulls_with_0"),),
            time_dimension_specs=(
                TimeDimensionSpec(element_name="paid_at", entity_links=(EntityReference("booking"),)),
            ),
        )
    )

    assert_plan_snapshot_text_equal(
        request=request,
        mf_test_session_state=mf_test_session_state,
        plan=dataflow_plan,
        plan_snapshot_text=dataflow_plan_as_text(dataflow_plan),
    )

    display_graph_if_requested(
        request=request,
        mf_test_session_state=mf_test_session_state,
        dag_graph=dataflow_plan,
    )


def test_dont_join_to_time_spine_if_no_time_dimension_requested(  # noqa: D
    request: FixtureRequest,
    mf_test_session_state: MetricFlowTestSessionState,
    dataflow_plan_builder: DataflowPlanBuilder,
) -> None:
    dataflow_plan = dataflow_plan_builder.build_plan(
        MetricFlowQuerySpec(metric_specs=(MetricSpec(element_name="bookings_fill_nulls_with_0"),))
    )

    assert_plan_snapshot_text_equal(
        request=request,
        mf_test_session_state=mf_test_session_state,
        plan=dataflow_plan,
        plan_snapshot_text=dataflow_plan_as_text(dataflow_plan),
    )

    display_graph_if_requested(
        request=request,
        mf_test_session_state=mf_test_session_state,
        dag_graph=dataflow_plan,
    )


<<<<<<< HEAD
def test_min_max_only_categorical(
=======
def test_nested_derived_metric_with_outer_offset(  # noqa: D
>>>>>>> 4185513c
    request: FixtureRequest,
    mf_test_session_state: MetricFlowTestSessionState,
    dataflow_plan_builder: DataflowPlanBuilder,
) -> None:
<<<<<<< HEAD
    """Tests a plan to get the min & max distinct values of a categorical dimension."""
    dataflow_plan = dataflow_plan_builder.build_plan_for_distinct_values(
        query_spec=MetricFlowQuerySpec(
            dimension_specs=(
                DimensionSpec(element_name="country_latest", entity_links=(EntityReference(element_name="listing"),)),
            ),
            min_max_only=True,
=======
    dataflow_plan = dataflow_plan_builder.build_plan(
        MetricFlowQuerySpec(
            metric_specs=(MetricSpec(element_name="bookings_offset_twice"),),
            time_dimension_specs=(DataSet.metric_time_dimension_spec(TimeGranularity.DAY),),
>>>>>>> 4185513c
        )
    )

    assert_plan_snapshot_text_equal(
        request=request,
        mf_test_session_state=mf_test_session_state,
        plan=dataflow_plan,
        plan_snapshot_text=dataflow_plan_as_text(dataflow_plan),
    )

    display_graph_if_requested(
        request=request,
        mf_test_session_state=mf_test_session_state,
        dag_graph=dataflow_plan,
<<<<<<< HEAD
    )


def test_min_max_only_time(
    request: FixtureRequest,
    mf_test_session_state: MetricFlowTestSessionState,
    dataflow_plan_builder: DataflowPlanBuilder,
) -> None:
    """Tests a plan to get the min & max distinct values of a time dimension."""
    dataflow_plan = dataflow_plan_builder.build_plan_for_distinct_values(
        query_spec=MetricFlowQuerySpec(
            time_dimension_specs=(
                TimeDimensionSpec(element_name="paid_at", entity_links=(EntityReference("booking"),)),
            ),
            min_max_only=True,
        )
    )

    assert_plan_snapshot_text_equal(
        request=request,
        mf_test_session_state=mf_test_session_state,
        plan=dataflow_plan,
        plan_snapshot_text=dataflow_plan_as_text(dataflow_plan),
    )

    display_graph_if_requested(
        request=request,
        mf_test_session_state=mf_test_session_state,
        dag_graph=dataflow_plan,
    )


def test_min_max_only_time_year(
    request: FixtureRequest,
    mf_test_session_state: MetricFlowTestSessionState,
    dataflow_plan_builder: DataflowPlanBuilder,
) -> None:
    """Tests a plan to get the min & max distinct values of a time dimension with year granularity."""
    dataflow_plan = dataflow_plan_builder.build_plan_for_distinct_values(
        query_spec=MetricFlowQuerySpec(
            time_dimension_specs=(
                TimeDimensionSpec(
                    element_name="paid_at",
                    entity_links=(EntityReference("booking"),),
                    time_granularity=TimeGranularity.YEAR,
                ),
            ),
            min_max_only=True,
        )
    )

    assert_plan_snapshot_text_equal(
        request=request,
        mf_test_session_state=mf_test_session_state,
        plan=dataflow_plan,
        plan_snapshot_text=dataflow_plan_as_text(dataflow_plan),
    )

    display_graph_if_requested(
        request=request,
        mf_test_session_state=mf_test_session_state,
        dag_graph=dataflow_plan,
    )


# TODO: add test for min max metric_time (various granularities) when supported
=======
    )
>>>>>>> 4185513c
<|MERGE_RESOLUTION|>--- conflicted
+++ resolved
@@ -973,16 +973,37 @@
     )
 
 
-<<<<<<< HEAD
+def test_nested_derived_metric_with_outer_offset(  # noqa: D
+    request: FixtureRequest,
+    mf_test_session_state: MetricFlowTestSessionState,
+    dataflow_plan_builder: DataflowPlanBuilder,
+) -> None:
+    dataflow_plan = dataflow_plan_builder.build_plan(
+        MetricFlowQuerySpec(
+            metric_specs=(MetricSpec(element_name="bookings_offset_twice"),),
+            time_dimension_specs=(DataSet.metric_time_dimension_spec(TimeGranularity.DAY),),
+        )
+    )
+
+    assert_plan_snapshot_text_equal(
+        request=request,
+        mf_test_session_state=mf_test_session_state,
+        plan=dataflow_plan,
+        plan_snapshot_text=dataflow_plan_as_text(dataflow_plan),
+    )
+
+    display_graph_if_requested(
+        request=request,
+        mf_test_session_state=mf_test_session_state,
+        dag_graph=dataflow_plan,
+    )
+
+
 def test_min_max_only_categorical(
-=======
-def test_nested_derived_metric_with_outer_offset(  # noqa: D
->>>>>>> 4185513c
-    request: FixtureRequest,
-    mf_test_session_state: MetricFlowTestSessionState,
-    dataflow_plan_builder: DataflowPlanBuilder,
-) -> None:
-<<<<<<< HEAD
+    request: FixtureRequest,
+    mf_test_session_state: MetricFlowTestSessionState,
+    dataflow_plan_builder: DataflowPlanBuilder,
+) -> None:
     """Tests a plan to get the min & max distinct values of a categorical dimension."""
     dataflow_plan = dataflow_plan_builder.build_plan_for_distinct_values(
         query_spec=MetricFlowQuerySpec(
@@ -990,27 +1011,20 @@
                 DimensionSpec(element_name="country_latest", entity_links=(EntityReference(element_name="listing"),)),
             ),
             min_max_only=True,
-=======
-    dataflow_plan = dataflow_plan_builder.build_plan(
-        MetricFlowQuerySpec(
-            metric_specs=(MetricSpec(element_name="bookings_offset_twice"),),
-            time_dimension_specs=(DataSet.metric_time_dimension_spec(TimeGranularity.DAY),),
->>>>>>> 4185513c
-        )
-    )
-
-    assert_plan_snapshot_text_equal(
-        request=request,
-        mf_test_session_state=mf_test_session_state,
-        plan=dataflow_plan,
-        plan_snapshot_text=dataflow_plan_as_text(dataflow_plan),
-    )
-
-    display_graph_if_requested(
-        request=request,
-        mf_test_session_state=mf_test_session_state,
-        dag_graph=dataflow_plan,
-<<<<<<< HEAD
+        )
+    )
+
+    assert_plan_snapshot_text_equal(
+        request=request,
+        mf_test_session_state=mf_test_session_state,
+        plan=dataflow_plan,
+        plan_snapshot_text=dataflow_plan_as_text(dataflow_plan),
+    )
+
+    display_graph_if_requested(
+        request=request,
+        mf_test_session_state=mf_test_session_state,
+        dag_graph=dataflow_plan,
     )
 
 
@@ -1076,7 +1090,4 @@
     )
 
 
-# TODO: add test for min max metric_time (various granularities) when supported
-=======
-    )
->>>>>>> 4185513c
+# TODO: add test for min max metric_time (various granularities) when supported