---
integration_test:
  name: windowed_cumulative_metric
  description: Query a cumulative metric that aggregates the last 2 months.
  model: SIMPLE_MODEL
  metrics: ["trailing_2_months_revenue"]
  group_bys: ["metric_time"]
  order_bys: ["metric_time"]
  time_constraint: ["2020-03-05", "2021-01-04"]
  check_query: |
    SELECT
      SUM(b.txn_revenue) as trailing_2_months_revenue
      , a.ds AS metric_time__day
    FROM (
      SELECT ds
      FROM {{ mf_time_spine_source }}
      WHERE {{ render_time_constraint("ds", "2020-01-05", "2021-01-04") }}
    ) a
    INNER JOIN (
      SELECT
        revenue as txn_revenue
        , created_at AS ds
      FROM {{ source_schema }}.fct_revenue
    ) b
    ON b.ds <= a.ds AND b.ds > {{ render_date_sub("a", "ds", 2, TimeGranularity.MONTH) }}
    WHERE {{ render_time_constraint("a.ds", "2020-03-05", "2021-01-04") }}
    GROUP BY a.ds
    ORDER BY a.ds
---
integration_test:
  name: windowed_cumulative_metric_with_joined_dim
  description: Query a cumulative metric that aggregates the last 2 months with a joined dimension.
  model: SIMPLE_MODEL
  metrics: ["trailing_2_months_revenue"]
  group_bys: ["metric_time", "user__home_state_latest"]
  order_bys: ["metric_time", "user__home_state_latest"]
  time_constraint: ["2020-03-05", "2021-01-04"]
  check_query: |
    SELECT
      SUM(revenue) as trailing_2_months_revenue
      , b.user__home_state_latest as user__home_state_latest
      , a.ds AS metric_time__day
    FROM (
      SELECT ds
      FROM {{ mf_time_spine_source }}
      WHERE {{ render_time_constraint("ds", "2020-01-05", "2021-01-04") }}
    ) a
    INNER JOIN (
      SELECT
        m.revenue as revenue
        , u.home_state_latest as user__home_state_latest
        , m.created_at AS ds
      FROM {{ source_schema }}.fct_revenue m
      LEFT OUTER JOIN {{ source_schema }}.dim_users_latest u
      ON m.user_id = u.user_id
      GROUP BY m.created_at, m.revenue, u.home_state_latest
    ) b
    ON b.ds <= a.ds AND b.ds > {{ render_date_sub("a", "ds", 2, TimeGranularity.MONTH) }}
    WHERE {{ render_time_constraint("a.ds", "2020-03-05", "2021-01-04") }}
    GROUP BY a.ds, user__home_state_latest
    ORDER by a.ds, user__home_state_latest
---
integration_test:
  name: cumulative_metric_by_ds
  description: Query a cumulative metric that aggregates revenue for all time in the past by ds.
  model: SIMPLE_MODEL
  metrics: ["revenue_all_time"]
  group_bys: ["metric_time"]
  order_bys: ["metric_time"]
  time_constraint: ["2020-03-01", "2021-01-05"]
  check_query: |
    SELECT
      SUM(revenue) AS revenue_all_time
      , a.ds AS metric_time__day
    FROM (
      SELECT ds
      FROM {{ mf_time_spine_source }}
      WHERE {{ render_time_constraint("ds", "2020-03-01", "2021-01-05") }}
    ) a
    INNER JOIN (
      SELECT
        revenue
        , created_at
      FROM {{ source_schema }}.fct_revenue
    ) b
    ON b.created_at <= a.ds
    GROUP BY a.ds
    ORDER by a.ds
---
integration_test:
  name: cumulative_metric_without_ds
  description: Query a cumulative metric that aggregates revenue for all time in the past.
  model: SIMPLE_MODEL
  metrics: ["revenue_all_time"]
  check_query: |
    SELECT
      SUM(revenue) AS revenue_all_time
    FROM {{ source_schema }}.fct_revenue
---
integration_test:
  name: multiple_cumulative_metrics
  description: Query two different cumulative metrics.
  model: SIMPLE_MODEL
  metrics: ["revenue_all_time", "trailing_2_months_revenue"]
  group_bys: ["metric_time"]
  order_bys: ["metric_time"]
  time_constraint: ["2020-03-31", "2021-01-05"]
  check_query: |
    SELECT revenue_all_time, trailing_2_months_revenue, a.ds AS metric_time__day
    FROM (
        SELECT
          SUM(revenue) as revenue_all_time
          , ds
        FROM (
            SELECT
                b.revenue as revenue
                , a.ds AS ds
            FROM (
              SELECT ds
              FROM {{ mf_time_spine_source }}
              WHERE {{ render_time_constraint("ds", "2020-03-31", "2021-01-05") }}
            ) a
            INNER JOIN (
              SELECT
                revenue
                , created_at
              FROM {{ source_schema }}.fct_revenue
            ) b
            ON b.created_at <= a.ds
        ) a
        GROUP BY ds
    ) a
    FULL OUTER JOIN (
        SELECT
          SUM(b.txn_revenue) as trailing_2_months_revenue
          , a.ds
        FROM (
          SELECT ds
          FROM {{ mf_time_spine_source }}
          WHERE {{ render_time_constraint("ds", "2020-01-31", "2021-01-05") }}
        ) a
        INNER JOIN (
            SELECT
              revenue as txn_revenue
              , created_at AS ds
            FROM {{ source_schema }}.fct_revenue
        ) b
        ON b.ds <= a.ds AND b.ds > {{ render_date_sub("a", "ds", 2, TimeGranularity.MONTH) }}
        GROUP BY a.ds
    ) b
    ON a.ds = b.ds
    WHERE {{ render_time_constraint("a.ds", "2020-03-31", "2021-01-05") }}
    ORDER BY a.ds
---
integration_test:
  name: windowed_cumulative_metric_by_time_dimension_with_granularity
  description: Query a windowed cumulative metric by a time dimension with the granularity suffix.
  model: SIMPLE_MODEL
  metrics: ["trailing_2_months_revenue"]
  group_bys: ["metric_time__day"]
  order_bys: ["metric_time__day"]
  time_constraint: ["2020-03-05", "2021-01-04"]
  check_query: |
    SELECT
      SUM(b.txn_revenue) as trailing_2_months_revenue
      , a.ds AS metric_time__day
    FROM (
      SELECT ds
      FROM {{ mf_time_spine_source }}
      WHERE {{ render_time_constraint("ds", "2020-01-05", "2021-01-04") }}
    ) a
    INNER JOIN (
      SELECT
        revenue as txn_revenue
        , created_at AS ds
      FROM {{ source_schema }}.fct_revenue
    ) b
    ON b.ds <= a.ds AND b.ds > {{ render_date_sub("a", "ds", 2, TimeGranularity.MONTH) }}
    WHERE {{ render_time_constraint("a.ds", "2020-03-05", "2021-01-04") }}
    GROUP BY a.ds
    ORDER BY a.ds
---
integration_test:
  name: cumulative_metric_by_ds_and_limited_time
  description: Query a cumulative metric that aggregates revenue for all time in the past for a limit time interval.
  model: SIMPLE_MODEL
  metrics: ["revenue_all_time"]
  group_bys: ["metric_time"]
  order_bys: ["metric_time"]
  time_constraint: ["2021-01-05", "2021-01-05"]
  check_query: |
    SELECT
      SUM(revenue) AS revenue_all_time
      , a.ds AS metric_time__day
    FROM (
      SELECT ds
      FROM {{ mf_time_spine_source }}
      WHERE {{ render_time_constraint("ds", "2021-01-05", "2021-01-05") }}
    ) a
    INNER JOIN (
      SELECT
        revenue
        , created_at
      FROM {{ source_schema }}.fct_revenue
    ) b
    ON b.created_at <= a.ds
    GROUP BY a.ds
    ORDER by a.ds
---
integration_test:
  name: non_additive_cumulative_metric_by_ds
  description: Query a cumulative metric with a non-additive measure.
  model: SIMPLE_MODEL
  metrics: ["every_two_days_bookers"]
  group_bys: ["metric_time"]
  order_bys: ["metric_time"]
  time_constraint: ["2019-12-31", "2020-01-04"]
  check_query: |
    SELECT
      COUNT (DISTINCT(b.guest_id)) as every_two_days_bookers
      , a.ds AS metric_time__day
    FROM (
      SELECT ds
      FROM {{ mf_time_spine_source }}
      WHERE {{ render_time_constraint("ds", "2019-12-30", "2020-01-04") }}
    ) a
    INNER JOIN (
        SELECT
          guest_id
          , ds
        FROM {{ source_schema }}.fct_bookings
    ) b
    ON b.ds <= a.ds AND b.ds > {{ render_date_sub("a", "ds", 2, TimeGranularity.DAY) }}
    GROUP BY a.ds
    ORDER BY a.ds
---
integration_test:
  name: non_additive_cumulative_metric_by_ds_and_limited_time
  description: Query a cumulative metric with a non-additive measure and a limited time range.
  model: SIMPLE_MODEL
  metrics: ["every_two_days_bookers"]
  group_bys: ["metric_time"]
  order_bys: ["metric_time"]
  time_constraint: ["2020-01-03", "2020-01-03"]
  check_query: |
    SELECT
      COUNT (DISTINCT(b.guest_id)) as every_two_days_bookers
      , a.ds AS metric_time__day
    FROM (
      SELECT ds
      FROM {{ mf_time_spine_source }}
      WHERE {{ render_time_constraint("ds", "2020-01-02", "2020-01-03") }}
    ) a
    INNER JOIN (
        SELECT
          guest_id
          , ds
        FROM {{ source_schema }}.fct_bookings
    ) b
    ON b.ds <= a.ds AND b.ds > {{ render_date_sub("a", "ds", 2, TimeGranularity.DAY) }}
    WHERE {{ render_time_constraint("a.ds", "2020-01-03", "2020-01-03") }}
    GROUP BY a.ds
    ORDER BY a.ds
---
integration_test:
  name: grain_to_date_cumulative_metric
  description: Query a cumulative metric with a non-additive measure and a limited time range.
  model: SIMPLE_MODEL
  metrics: ["revenue_mtd"]
  group_bys: ["metric_time"]
  order_bys: ["metric_time"]
  time_constraint: ["2021-01-04", "2021-01-05"]
  check_query: |
    SELECT
      SUM(b.txn_revenue) as revenue_mtd
      , a.ds AS metric_time__day
    FROM (
      SELECT ds
      FROM {{ mf_time_spine_source }}
      WHERE {{ render_time_constraint("ds", "2021-01-01", "2021-01-05") }}
    ) a
    INNER JOIN (
        SELECT
          revenue as txn_revenue
          , created_at AS ds
        FROM {{ source_schema }}.fct_revenue
    ) b
    ON b.ds <= a.ds AND b.ds >= {{ render_date_trunc("a.ds", TimeGranularity.MONTH) }}
    WHERE {{ render_time_constraint("a.ds", "2021-01-04", "2021-01-05") }}
    GROUP BY a.ds
    ORDER BY a.ds
---
integration_test:
  name: cumulative_metric_by_ds_with_granularity
  description: Query a cumulative metric that aggregates revenue for all time in the past by ds__day.
  model: SIMPLE_MODEL
  metrics: ["revenue_all_time"]
  group_bys: ["metric_time__day"]
  order_bys: ["metric_time__day"]
  time_constraint: ["2020-01-01", "2021-01-05"]
  check_query: |
    SELECT
      SUM(revenue) AS revenue_all_time
      , a.ds AS metric_time__day
    FROM (
      SELECT ds
      FROM {{ mf_time_spine_source }}
      WHERE {{ render_time_constraint("ds", "2020-01-01", "2021-01-05") }}
    ) a
    INNER JOIN (
      SELECT
        revenue
        , created_at
      FROM {{ source_schema }}.fct_revenue
    ) b
    ON b.created_at <= a.ds
    GROUP BY a.ds
    ORDER by a.ds
---
integration_test:
  name: cumulative_metric_with_non_adjustable_filter
  description: Query a cumulative metric that has a time filter which cannot be adapted to cover the full input range
  model: SIMPLE_MODEL
  metrics: ["every_two_days_bookers"]
  group_bys: ["metric_time__day"]
  order_bys: ["metric_time__day"]
  where_filter: |
    {{ render_time_dimension_template('metric_time', 'day') }} = {{ cast_to_ts('2019-12-20') }}
      or {{ render_time_dimension_template('metric_time', 'day') }} = {{ cast_to_ts('2020-01-04') }}
  check_query: |
    SELECT
      COUNT (DISTINCT(b.guest_id)) as every_two_days_bookers
      , a.ds AS metric_time__day
    FROM (
      SELECT ds
      FROM {{ mf_time_spine_source }}
      WHERE {{ render_time_constraint("ds", "2019-12-19", "2020-01-04") }}
    ) a
    INNER JOIN (
        SELECT
          guest_id
          , ds
        FROM {{ source_schema }}.fct_bookings
    ) b
    ON b.ds <= a.ds AND b.ds > {{ render_date_sub("a", "ds", 2, TimeGranularity.DAY) }}
    WHERE {{ render_time_constraint("a.ds", "2019-12-20", "2019-12-20") }}
      OR {{ render_time_constraint("a.ds", "2020-01-04", "2020-01-04") }}
    GROUP BY a.ds
    ORDER BY a.ds
---
integration_test:
<<<<<<< HEAD
  name: cumulative_metric_with_agg_time_dimension
  description: Query a cumulative metric with its agg_time_dimension.
  model: SIMPLE_MODEL
  metrics: ["trailing_2_months_revenue"]
  group_bys: ["revenue_instance__ds__day"]
  order_bys: ["revenue_instance__ds__day"]
  time_constraint: ["2020-03-05", "2021-01-04"]
  check_query: |
    SELECT
      SUM(b.txn_revenue) as trailing_2_months_revenue
      , a.ds AS revenue_instance__ds__day
    FROM (
      SELECT ds
      FROM {{ mf_time_spine_source }}
      WHERE {{ render_time_constraint("ds", "2020-01-05", "2021-01-04") }}
    ) a
    INNER JOIN (
      SELECT
        revenue as txn_revenue
        , created_at AS ds
      FROM {{ source_schema }}.fct_revenue
    ) b
    ON b.ds <= a.ds AND b.ds > {{ render_date_sub("a", "ds", 2, TimeGranularity.MONTH) }}
    WHERE {{ render_time_constraint("a.ds", "2020-03-05", "2021-01-04") }}
    GROUP BY a.ds
    ORDER BY a.ds
=======
  name: cumulative_metric_month_granularity
  description: Query a cumulative metric that uses non-day granularity.
  model: EXTENDED_DATE_MODEL
  metrics: ["trailing_3_months_bookings"]
  group_bys: ["metric_time__month"]
  order_bys: ["metric_time__month"]
  time_constraint: ["2020-03-05", "2021-01-04"]
  check_query: |
    SELECT
      subq_3.metric_time__month
      , SUM(subq_2.bookings_monthly) AS trailing_3_months_bookings
    FROM (
      SELECT
        {{ render_date_trunc("ds", TimeGranularity.MONTH) }} AS metric_time__month
      FROM {{ source_schema }}.mf_time_spine
      WHERE {{ render_time_constraint("ds", "2020-03-01", "2021-01-31") }}
      GROUP BY
        {{ render_date_trunc("ds", TimeGranularity.MONTH) }}
    ) subq_3
    INNER JOIN (
      SELECT
        {{ render_date_trunc("ds", TimeGranularity.MONTH) }} AS metric_time__month
        , bookings_monthly
      FROM {{ source_schema }}.fct_bookings_extended_monthly
      WHERE {{ render_time_constraint(render_date_trunc("ds", TimeGranularity.MONTH), "2019-12-01", "2021-01-31") }}
    ) subq_2
    ON (
        subq_2.metric_time__month <= subq_3.metric_time__month
      ) AND (
        subq_2.metric_time__month > {{ render_date_sub("subq_3", "metric_time__month", 3, TimeGranularity.MONTH) }}
      )
    WHERE {{ render_time_constraint("subq_3.metric_time__month", "2020-03-01", "2021-01-31") }}
    GROUP BY
      subq_3.metric_time__month
    ORDER BY subq_3.metric_time__month
>>>>>>> 2486b4bf
<|MERGE_RESOLUTION|>--- conflicted
+++ resolved
@@ -349,34 +349,6 @@
     ORDER BY a.ds
 ---
 integration_test:
-<<<<<<< HEAD
-  name: cumulative_metric_with_agg_time_dimension
-  description: Query a cumulative metric with its agg_time_dimension.
-  model: SIMPLE_MODEL
-  metrics: ["trailing_2_months_revenue"]
-  group_bys: ["revenue_instance__ds__day"]
-  order_bys: ["revenue_instance__ds__day"]
-  time_constraint: ["2020-03-05", "2021-01-04"]
-  check_query: |
-    SELECT
-      SUM(b.txn_revenue) as trailing_2_months_revenue
-      , a.ds AS revenue_instance__ds__day
-    FROM (
-      SELECT ds
-      FROM {{ mf_time_spine_source }}
-      WHERE {{ render_time_constraint("ds", "2020-01-05", "2021-01-04") }}
-    ) a
-    INNER JOIN (
-      SELECT
-        revenue as txn_revenue
-        , created_at AS ds
-      FROM {{ source_schema }}.fct_revenue
-    ) b
-    ON b.ds <= a.ds AND b.ds > {{ render_date_sub("a", "ds", 2, TimeGranularity.MONTH) }}
-    WHERE {{ render_time_constraint("a.ds", "2020-03-05", "2021-01-04") }}
-    GROUP BY a.ds
-    ORDER BY a.ds
-=======
   name: cumulative_metric_month_granularity
   description: Query a cumulative metric that uses non-day granularity.
   model: EXTENDED_DATE_MODEL
@@ -412,4 +384,31 @@
     GROUP BY
       subq_3.metric_time__month
     ORDER BY subq_3.metric_time__month
->>>>>>> 2486b4bf
+---
+integration_test:
+  name: cumulative_metric_with_agg_time_dimension
+  description: Query a cumulative metric with its agg_time_dimension.
+  model: SIMPLE_MODEL
+  metrics: ["trailing_2_months_revenue"]
+  group_bys: ["revenue_instance__ds__day"]
+  order_bys: ["revenue_instance__ds__day"]
+  time_constraint: ["2020-03-05", "2021-01-04"]
+  check_query: |
+    SELECT
+      SUM(b.txn_revenue) as trailing_2_months_revenue
+      , a.ds AS revenue_instance__ds__day
+    FROM (
+      SELECT ds
+      FROM {{ mf_time_spine_source }}
+      WHERE {{ render_time_constraint("ds", "2020-01-05", "2021-01-04") }}
+    ) a
+    INNER JOIN (
+      SELECT
+        revenue as txn_revenue
+        , created_at AS ds
+      FROM {{ source_schema }}.fct_revenue
+    ) b
+    ON b.ds <= a.ds AND b.ds > {{ render_date_sub("a", "ds", 2, TimeGranularity.MONTH) }}
+    WHERE {{ render_time_constraint("a.ds", "2020-03-05", "2021-01-04") }}
+    GROUP BY a.ds
+    ORDER BY a.ds