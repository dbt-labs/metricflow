--- conflicted
+++ resolved
@@ -170,78 +170,6 @@
       ds
 ---
 integration_test:
-  name: query_dimension_only_with_constraint
-<<<<<<< HEAD
-  description: Query dimension only with a constraint
-=======
-  description: Query dimenension only with where constraint
->>>>>>> 5832b742
-  model: SIMPLE_MODEL
-  group_bys: ["user__home_state"]
-  where_filter: "{{ render_dimension_template('user__home_state') }} = 'CA'"
-  check_query: |
-    SELECT
-      u.home_state AS user__home_state
-    FROM {{ source_schema }}.dim_users u
-    WHERE u.home_state = 'CA'
-    GROUP BY
-      u.home_state
----
-integration_test:
-<<<<<<< HEAD
-  name: min_max_only_categorical
-  description: Get min and max of a categorical dimension
-  model: SIMPLE_MODEL
-  group_bys: ["user__home_state"]
-  min_max_only: true
-  check_query: |
-    SELECT
-      MIN(user__home_state) AS min_user__home_state
-      , MAX(user__home_state) AS max_user__home_state
-    FROM (
-      SELECT
-        u.home_state AS user__home_state
-      FROM {{ source_schema }}.dim_users u
-      GROUP BY
-        u.home_state
-    )
----
-integration_test:
-  name: min_max_only_time
-  description: Get min and max of a time dimension
-  model: SIMPLE_MODEL
-  group_bys: ["verification__ds"]
-  min_max_only: true
-  check_query: |
-    SELECT
-      MIN(verification__ds__day) AS min_verification__ds__day
-      , MAX(verification__ds__day) AS max_verification__ds__day
-    FROM (
-      SELECT
-        v.ds as verification__ds__day
-      FROM {{ source_schema }}.fct_id_verifications v
-      GROUP BY
-        v.ds
-    )
----
-integration_test:
-  name: min_max_only_time_month
-  description: Get min and max of a time dimension with month granularity
-  model: SIMPLE_MODEL
-  group_bys: ["verification__ds__month"]
-  min_max_only: true
-  check_query: |
-    SELECT
-      MIN(verification__ds__month) AS min_verification__ds__month
-      , MAX(verification__ds__month) AS max_verification__ds__month
-    FROM (
-      SELECT
-        {{ render_date_trunc("v.ds", TimeGranularity.MONTH) }} as verification__ds__month
-      FROM {{ source_schema }}.fct_id_verifications v
-      GROUP BY
-        {{ render_date_trunc("v.ds", TimeGranularity.MONTH) }}
-    )
-=======
   name: query_dimension_with_constraint_from_diff_source
   description: Query dimenension only with where constraint, where constraint requires a join
   model: SIMPLE_MODEL
@@ -259,5 +187,71 @@
     )
     WHERE listing__country_latest = 'us'
     GROUP BY user__home_state_latest
-# case where where filter not in selections, for derived metric plan that doesn't use normal one
->>>>>>> 5832b742
+---
+integration_test:
+  name: query_dimension_only_with_constraint
+  description: Query dimenension only with where constraint
+  model: SIMPLE_MODEL
+  group_bys: ["user__home_state"]
+  where_filter: "{{ render_dimension_template('user__home_state') }} = 'CA'"
+  check_query: |
+    SELECT
+      u.home_state AS user__home_state
+    FROM {{ source_schema }}.dim_users u
+    WHERE u.home_state = 'CA'
+    GROUP BY
+      u.home_state
+---
+integration_test:
+  name: min_max_only_categorical
+  description: Get min and max of a categorical dimension
+  model: SIMPLE_MODEL
+  group_bys: ["user__home_state"]
+  min_max_only: true
+  check_query: |
+    SELECT
+      MIN(user__home_state) AS min_user__home_state
+      , MAX(user__home_state) AS max_user__home_state
+    FROM (
+      SELECT
+        u.home_state AS user__home_state
+      FROM {{ source_schema }}.dim_users u
+      GROUP BY
+        u.home_state
+    )
+---
+integration_test:
+  name: min_max_only_time
+  description: Get min and max of a time dimension
+  model: SIMPLE_MODEL
+  group_bys: ["verification__ds"]
+  min_max_only: true
+  check_query: |
+    SELECT
+      MIN(verification__ds__day) AS min_verification__ds__day
+      , MAX(verification__ds__day) AS max_verification__ds__day
+    FROM (
+      SELECT
+        v.ds as verification__ds__day
+      FROM {{ source_schema }}.fct_id_verifications v
+      GROUP BY
+        v.ds
+    )
+---
+integration_test:
+  name: min_max_only_time_month
+  description: Get min and max of a time dimension with month granularity
+  model: SIMPLE_MODEL
+  group_bys: ["verification__ds__month"]
+  min_max_only: true
+  check_query: |
+    SELECT
+      MIN(verification__ds__month) AS min_verification__ds__month
+      , MAX(verification__ds__month) AS max_verification__ds__month
+    FROM (
+      SELECT
+        {{ render_date_trunc("v.ds", TimeGranularity.MONTH) }} as verification__ds__month
+      FROM {{ source_schema }}.fct_id_verifications v
+      GROUP BY
+        {{ render_date_trunc("v.ds", TimeGranularity.MONTH) }}
+    )