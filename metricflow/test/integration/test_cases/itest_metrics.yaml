--- conflicted
+++ resolved
@@ -708,6 +708,7 @@
     ON a.metric_time = b.metric_time
 ---
 # should grain be diff? since the first of the period will match the rest of the period, regardless if there is any data the rest of the period?
+# check out logic in join over time range node
 integration_test:
   name: derived_metric_with_offset_to_grain
   description: Tests a derived metric query with an offset_to_grain
@@ -758,11 +759,7 @@
         g.ds AS metric_time
         , f.bookings AS bookings_1_month_ago
       FROM {{ mf_time_spine_source }} g
-<<<<<<< HEAD
       INNER JOIN (
-=======
-      LEFT OUTER JOIN (
->>>>>>> 68b576f0
         SELECT
           ds AS metric_time
           , SUM(1) AS bookings
@@ -777,11 +774,7 @@
         c.ds AS metric_time
         , d.bookings AS month_start_bookings
       FROM {{ mf_time_spine_source }} c
-<<<<<<< HEAD
       INNER JOIN (
-=======
-      LEFT OUTER JOIN (
->>>>>>> 68b576f0
         SELECT
           ds AS metric_time
           , SUM(1) AS bookings
@@ -804,11 +797,7 @@
       a.ds AS metric_time
       , b.bookings_5_day_lag
     FROM {{ mf_time_spine_source }} a
-<<<<<<< HEAD
     INNER JOIN (
-=======
-    LEFT OUTER JOIN (
->>>>>>> 68b576f0
       SELECT
         ds AS metric_time
         , SUM(1) AS bookings_5_day_lag
