--- conflicted
+++ resolved
@@ -725,115 +725,6 @@
 # TODO: write test case for both offset window and offset to grain to date once allowed via derived metrics
 
 
-<<<<<<< HEAD
-=======
-def test_compute_metrics_node_ratio_from_single_semantic_model(
-    request: FixtureRequest,
-    mf_test_session_state: MetricFlowTestSessionState,
-    dataflow_to_sql_converter: DataflowToSqlQueryPlanConverter[SemanticModelDataSet],
-    consistent_id_object_repository: ConsistentIdObjectRepository,
-    sql_client: SqlClient,
-) -> None:
-    """Tests the compute metrics node for ratio type metrics sourced from a single semantic model"""
-    numerator_spec = MeasureSpec(
-        element_name="bookings",
-    )
-    denominator_spec = MeasureSpec(
-        element_name="bookers",
-    )
-    entity_spec = LinklessEntitySpec.from_element_name(element_name="listing")
-    metric_input_measure_specs = (
-        MetricInputMeasureSpec(measure_spec=numerator_spec),
-        MetricInputMeasureSpec(measure_spec=denominator_spec),
-    )
-    measure_source_node = consistent_id_object_repository.simple_model_read_nodes["bookings_source"]
-    filtered_measures_node = FilterElementsNode[SemanticModelDataSet](
-        parent_node=measure_source_node,
-        include_specs=InstanceSpecSet(measure_specs=(numerator_spec, denominator_spec), entity_specs=(entity_spec,)),
-    )
-
-    dimension_spec = DimensionSpec(
-        element_name="country_latest",
-        entity_links=(),
-    )
-    dimension_source_node = consistent_id_object_repository.simple_model_read_nodes["listings_latest"]
-    filtered_dimension_node = FilterElementsNode[SemanticModelDataSet](
-        parent_node=dimension_source_node,
-        include_specs=InstanceSpecSet(
-            entity_specs=(entity_spec,),
-            dimension_specs=(dimension_spec,),
-        ),
-    )
-
-    join_node = JoinToBaseOutputNode[SemanticModelDataSet](
-        left_node=filtered_measures_node,
-        join_targets=[
-            JoinDescription(
-                join_node=filtered_dimension_node,
-                join_on_entity=entity_spec,
-                join_on_partition_dimensions=(),
-                join_on_partition_time_dimensions=(),
-            )
-        ],
-    )
-
-    aggregated_measures_node = AggregateMeasuresNode[SemanticModelDataSet](
-        parent_node=join_node, metric_input_measure_specs=metric_input_measure_specs
-    )
-    metric_spec = MetricSpec(element_name="bookings_per_booker")
-    compute_metrics_node = ComputeMetricsNode[SemanticModelDataSet](
-        parent_node=aggregated_measures_node, metric_specs=[metric_spec]
-    )
-
-    convert_and_check(
-        request=request,
-        mf_test_session_state=mf_test_session_state,
-        dataflow_to_sql_converter=dataflow_to_sql_converter,
-        sql_client=sql_client,
-        node=compute_metrics_node,
-    )
-
-
-def test_compute_metrics_node_ratio_from_multiple_semantic_models(
-    request: FixtureRequest,
-    mf_test_session_state: MetricFlowTestSessionState,
-    dataflow_plan_builder: DataflowPlanBuilder,
-    dataflow_to_sql_converter: DataflowToSqlQueryPlanConverter[SemanticModelDataSet],
-    sql_client: SqlClient,
-) -> None:
-    """Tests the compute metrics node for ratio type metrics
-
-    This test exercises the functionality provided in JoinAggregatedMeasuresByGroupByColumnsNode for
-    merging multiple measures into a single input source for final metrics computation.
-    """
-    dimension_spec = DimensionSpec(
-        element_name="country_latest",
-        entity_links=(EntityReference(element_name="listing"),),
-    )
-    time_dimension_spec = TimeDimensionSpec(
-        element_name="ds",
-        entity_links=(),
-    )
-    metric_spec = MetricSpec(element_name="bookings_per_view")
-
-    dataflow_plan = dataflow_plan_builder.build_plan(
-        query_spec=MetricFlowQuerySpec(
-            metric_specs=(metric_spec,),
-            dimension_specs=(dimension_spec,),
-            time_dimension_specs=(time_dimension_spec,),
-        ),
-    )
-
-    convert_and_check(
-        request=request,
-        mf_test_session_state=mf_test_session_state,
-        dataflow_to_sql_converter=dataflow_to_sql_converter,
-        sql_client=sql_client,
-        node=dataflow_plan.sink_output_nodes[0].parent_node,
-    )
-
-
->>>>>>> 2c5c8ab9
 def test_order_by_node(
     request: FixtureRequest,
     mf_test_session_state: MetricFlowTestSessionState,
@@ -1647,33 +1538,7 @@
     )
 
 
-<<<<<<< HEAD
 def test_common_data_source(  # noqa: D
-=======
-def test_metric_with_measures_from_multiple_sources_no_dimensions(  # noqa: D
-    request: FixtureRequest,
-    mf_test_session_state: MetricFlowTestSessionState,
-    dataflow_plan_builder: DataflowPlanBuilder[SemanticModelDataSet],
-    dataflow_to_sql_converter: DataflowToSqlQueryPlanConverter[SemanticModelDataSet],
-    sql_client: SqlClient,
-) -> None:
-    dataflow_plan = dataflow_plan_builder.build_plan(
-        MetricFlowQuerySpec(
-            metric_specs=(MetricSpec(element_name="bookings_per_listing"),),
-        )
-    )
-
-    convert_and_check(
-        request=request,
-        mf_test_session_state=mf_test_session_state,
-        dataflow_to_sql_converter=dataflow_to_sql_converter,
-        sql_client=sql_client,
-        node=dataflow_plan.sink_output_nodes[0].parent_node,
-    )
-
-
-def test_common_semantic_model(  # noqa: D
->>>>>>> 2c5c8ab9
     request: FixtureRequest,
     mf_test_session_state: MetricFlowTestSessionState,
     dataflow_plan_builder: DataflowPlanBuilder[SemanticModelDataSet],
