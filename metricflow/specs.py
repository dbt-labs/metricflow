--- conflicted
+++ resolved
@@ -407,11 +407,7 @@
     constraint: Optional[SpecWhereClauseConstraint] = None
     alias: Optional[str] = None
     offset_window: Optional[MetricTimeWindow] = None
-<<<<<<< HEAD
-    offset_to_grain_to_date: Optional[TimeGranularity] = None
-=======
     offset_to_grain: Optional[TimeGranularity] = None
->>>>>>> 8f02fd28
 
     @staticmethod
     def from_element_name(element_name: str) -> MetricSpec:  # noqa: D
