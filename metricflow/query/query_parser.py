--- conflicted
+++ resolved
@@ -308,10 +308,7 @@
         where_constraint_str: Optional[str] = None,
         order_by_names: Optional[Sequence[str]] = None,
         order_by: Optional[Sequence[OrderByQueryParameter]] = None,
-<<<<<<< HEAD
         min_max_only: bool = False,
-=======
->>>>>>> 1842a308
     ) -> MetricFlowQuerySpec:
         """Parse the query into spec objects, validating them in the process.
 
