from __future__ import annotations

import datetime
import logging
import time
from dataclasses import dataclass
from typing import List, Optional, Tuple, Dict, Sequence

import fuzzywuzzy.process

from metricflow.constraints.time_constraint import TimeRangeConstraint
from metricflow.dataflow.builder.node_data_set import DataflowPlanNodeOutputDataSetResolver
from metricflow.dataflow.dataflow_plan import BaseOutput
from metricflow.dataset.data_source_adapter import DataSourceDataSet
from metricflow.dataset.dataset import DataSet
from metricflow.errors.errors import UnableToSatisfyQueryError
from metricflow.model.objects.constraints.where import WhereClauseConstraint
from metricflow.model.objects.elements.dimension import DimensionType
from metricflow.model.objects.metric import MetricType
from metricflow.model.semantic_model import SemanticModel
from metricflow.model.spec_converters import WhereConstraintConverter
from metricflow.naming.linkable_spec_name import StructuredLinkableSpecName
from metricflow.object_utils import pformat_big_objects
from metricflow.query.query_exceptions import InvalidQueryException
from metricflow.references import DimensionReference, IdentifierReference, MetricReference, TimeDimensionReference
from metricflow.specs import (
    MetricFlowQuerySpec,
    MetricSpec,
    DimensionSpec,
    TimeDimensionSpec,
    IdentifierSpec,
    LinkableInstanceSpec,
    OrderBySpec,
    OutputColumnNameOverride,
    SpecWhereClauseConstraint,
    LinkableSpecSet,
)
from metricflow.time.time_granularity import TimeGranularity
from metricflow.time.time_granularity_solver import (
    TimeGranularitySolver,
    PartialTimeDimensionSpec,
    RequestTimeGranularityException,
)

logging.captureWarnings(True)
import fuzzywuzzy.fuzz  # noqa: E402

logging.captureWarnings(False)

logger = logging.getLogger(__name__)


@dataclass(frozen=True)
class LinkableInstanceSpecs:
    """All linkable specs."""

    dimension_specs: Tuple[DimensionSpec, ...]
    time_dimension_specs: Tuple[TimeDimensionSpec, ...]
    partial_time_dimension_specs: Tuple[PartialTimeDimensionSpec, ...]
    identifier_specs: Tuple[IdentifierSpec, ...]


class MetricFlowQueryParser:
    """Parse input strings from the user into a metric query specification.

    Definitions:
    element name - the name of an element (measure, dimension, identifier) in a data source, or a metric name.
    qualified name - an element name with prefixes and suffixes added to it that further describe transformations or
    conditions for the element to retrieve. e.g. "ds__month" is the "ds" time dimension at the "month" granularity. Or
    "user_id__country" is the "country" dimension that is retrieved by joining "user_id" to the measure data source.
    """

    # Prefix to use for indents when logging.
    _INDENT_PREFIX = "  "

    def __init__(  # noqa: D
        self,
        model: SemanticModel,
        source_nodes: Sequence[BaseOutput[DataSourceDataSet]],
        node_output_resolver: DataflowPlanNodeOutputDataSetResolver[DataSourceDataSet],
    ) -> None:
        self._model = model
        self._metric_semantics = model.metric_semantics
        self._data_source_semantics = model.data_source_semantics

        # Set up containers for known element names
        self._known_identifier_element_references = self._data_source_semantics.get_identifier_references()

        self._known_time_dimension_element_references = [DataSet.metric_time_dimension_reference()]
        self._known_dimension_element_references = []
        for dimension_reference in self._data_source_semantics.get_dimension_references():
            dimension = self._data_source_semantics.get_dimension(dimension_reference)
            if dimension.type == DimensionType.CATEGORICAL:
                self._known_dimension_element_references.append(dimension_reference)
            elif dimension.type == DimensionType.TIME:
                self._known_time_dimension_element_references.append(dimension_reference.time_dimension_reference)
            else:
                raise RuntimeError(f"Unhandled linkable type: {dimension.type}")

        self._known_metric_names = set(self._metric_semantics.metric_references)
        self._metric_time_dimension_reference = DataSet.metric_time_dimension_reference()
        self._time_granularity_solver = TimeGranularitySolver(
            semantic_model=self._model,
            source_nodes=source_nodes,
            node_output_resolver=node_output_resolver,
        )

    @staticmethod
    def _top_fuzzy_matches(
        item: str,
        candidate_items: Sequence[str],
        max_suggestions: int = 6,
        min_score: int = 50,
    ) -> Sequence[str]:
        """Return the top items (by edit distance) in candidate_items that fuzzy matches the given item."""
        # Rank choices by edit distance score.
        # extract() return a tuple like (name, score)
        top_ranked_suggestions = sorted(
            fuzzywuzzy.process.extract(
                # This scorer seems to return the best results.
                item,
                list(candidate_items),
                limit=max_suggestions,
                scorer=fuzzywuzzy.fuzz.token_set_ratio,
            ),
            # Put the highest scoring item at the top of the list.
            key=lambda x: x[1],
            reverse=True,
        )
        # If the scores are too low, then it looks nonsensical, so remove those.
        top_ranked_suggestions = [x for x in top_ranked_suggestions if x[1] > min_score]
        return [x[0] for x in top_ranked_suggestions]

    def parse_and_validate_query(
        self,
        metric_names: Sequence[str],
        group_by_names: Sequence[str],
        limit: Optional[int] = None,
        time_constraint_start: Optional[datetime.datetime] = None,
        time_constraint_end: Optional[datetime.datetime] = None,
        where_constraint: Optional[WhereClauseConstraint] = None,
        where_constraint_str: Optional[str] = None,
        order: Optional[Sequence[str]] = None,
        time_granularity: Optional[TimeGranularity] = None,
    ) -> MetricFlowQuerySpec:
        """Parse the query into spec objects, validating them in the process.

        e.g. make sure that the given metric is a valid metric name.
        """
        start_time = time.time()
        try:
            return self._parse_and_validate_query(
                metric_names=metric_names,
                group_by_names=group_by_names,
                limit=limit,
                time_constraint_start=time_constraint_start,
                time_constraint_end=time_constraint_end,
                where_constraint=where_constraint,
                where_constraint_str=where_constraint_str,
                order=order,
                time_granularity=time_granularity,
            )
        finally:
            logger.info(f"Parsing the query took: {time.time() - start_time:.2f}s")

    def _validate_no_time_dimension_query(self, metric_references: Sequence[MetricReference]) -> None:
        """Validate if all requested metrics are queryable without a time dimension."""
        for metric_reference in metric_references:
            metric = self._metric_semantics.get_metric(metric_reference)
            if metric.type == MetricType.CUMULATIVE:
                # Cumulative metrics configured with a window/grain_to_date cannot be queried without a dimension.
                if metric.type_params.window or metric.type_params.grain_to_date:
                    raise UnableToSatisfyQueryError(
                        f"Metric {metric.name} is a cumulative metric specified with a window/grain_to_date "
                        f"which must be queried with the dimension 'metric_time'.",
                    )
            elif metric.type == MetricType.DERIVED:
                for input_metric in metric.type_params.metrics or []:
                    if input_metric.offset_window or input_metric.offset_to_grain:
                        raise UnableToSatisfyQueryError(
                            f"Metric '{metric.name}' is a derived metric that contains input metrics with "
                            "an `offset_window` or `offset_to_grain` which must be queried with the "
                            "dimension 'metric_time'."
                        )

    def _validate_linkable_specs(
        self,
        metric_references: Tuple[MetricReference, ...],
        all_linkable_specs: LinkableInstanceSpecs,
        time_dimension_specs: Tuple[TimeDimensionSpec, ...],
    ) -> None:
        invalid_group_bys = self._get_invalid_linkable_specs(
            metric_references=metric_references,
            dimension_specs=all_linkable_specs.dimension_specs,
            time_dimension_specs=time_dimension_specs,
            identifier_specs=all_linkable_specs.identifier_specs,
        )
        if len(invalid_group_bys) > 0:
            valid_group_by_names_for_metrics = sorted(
                x.qualified_name
                for x in self._metric_semantics.element_specs_for_metrics(metric_references=list(metric_references))
            )
            # Create suggestions for invalid dimensions in case the user made a typo.
            suggestion_sections = {}
            for invalid_group_by in invalid_group_bys:
                suggestions = MetricFlowQueryParser._top_fuzzy_matches(
                    item=invalid_group_by.qualified_name, candidate_items=valid_group_by_names_for_metrics
                )
                section_key = f"Suggestions for invalid dimension '{invalid_group_by.qualified_name}'"
                section_value = pformat_big_objects(suggestions)
                suggestion_sections[section_key] = section_value
            raise UnableToSatisfyQueryError(
                f"Dimensions {[x.qualified_name for x in invalid_group_bys]} cannot be "
                f"resolved for metrics {[x.element_name for x in metric_references]}. The invalid dimension may not "
                f"exist, require an ambiguous join (e.g. a join path that can be satisfied in multiple ways), "
                f"or require a fanout join.",
                context=suggestion_sections,
            )

    def _construct_metric_specs_for_query(
        self, metric_references: Tuple[MetricReference, ...]
    ) -> Tuple[MetricSpec, ...]:
        """Populate MetricSpecs

        Construct MetricSpecs in the preaggregated state to pass into the DataflowPlanBuilder.

        NOTE: Currently, we populate only the metrics provided in the query, but with derived metrics,
        there are nested metrics that do not get populated here, but rather in the MetricSemantic during
        the builder process. This is a process that should be refined altogther.
        """
        metric_specs = []
        for metric_reference in metric_references:
            metric = self._metric_semantics.get_metric(metric_reference)
            metric_where_constraint: Optional[SpecWhereClauseConstraint] = None
            if metric.constraint:
                # add constraint to MetricSpec
                metric_where_constraint = WhereConstraintConverter.convert_to_spec_where_constraint(
                    self._data_source_semantics, metric.constraint
                )
            # TODO: Directly initializing Spec object instead of using a factory method since
            #       importing WhereConstraintConverter is a problem in specs.py
            metric_specs.append(
                MetricSpec(
                    element_name=metric_reference.element_name,
                    constraint=metric_where_constraint,
                )
            )
        return tuple(metric_specs)

    def _parse_and_validate_query(
        self,
        metric_names: Sequence[str],
        group_by_names: Sequence[str],
        limit: Optional[int] = None,
        time_constraint_start: Optional[datetime.datetime] = None,
        time_constraint_end: Optional[datetime.datetime] = None,
        where_constraint: Optional[WhereClauseConstraint] = None,
        where_constraint_str: Optional[str] = None,
        order: Optional[Sequence[str]] = None,
        time_granularity: Optional[TimeGranularity] = None,
    ) -> MetricFlowQuerySpec:
        assert not (
            where_constraint and where_constraint_str
        ), "Both where_constraint and where_constraint_str should not be set"

        parsed_where_constraint: Optional[WhereClauseConstraint]
        if where_constraint_str:
            parsed_where_constraint = WhereClauseConstraint.parse(where_constraint_str)
        else:
            parsed_where_constraint = where_constraint

        # Get metric references used for validations
        # In a case of derived metric, all the input metrics would be here.
        metric_references = self._parse_metric_names(metric_names)
        if time_constraint_start is None:
            time_constraint_start = TimeRangeConstraint.ALL_TIME_BEGIN()
        elif time_constraint_start < TimeRangeConstraint.ALL_TIME_BEGIN():
            logger.warning(
                f"Start time for the supplied time constraint {time_constraint_start.isoformat()} is <less> than the "
                f"minimum allowed ('{TimeRangeConstraint.ALL_TIME_BEGIN().isoformat()}'). Changing to the minimum."
            )
            time_constraint_start = TimeRangeConstraint.ALL_TIME_BEGIN()
        elif time_constraint_start > TimeRangeConstraint.ALL_TIME_END():
            logger.warning(
                f"Start time for the supplied time constraint {time_constraint_start.isoformat()} is > than the "
                f"maximum allowed ('{TimeRangeConstraint.ALL_TIME_END().isoformat()}'). Changing to the maximum."
            )
            time_constraint_start = TimeRangeConstraint.ALL_TIME_END()

        if time_constraint_end is None:
            time_constraint_end = TimeRangeConstraint.ALL_TIME_END()
        elif time_constraint_end > TimeRangeConstraint.ALL_TIME_END():
            logger.warning(
                f"End time for the supplied time constraint {time_constraint_end.isoformat()} is > than the "
                f"maximum allowed ('{TimeRangeConstraint.ALL_TIME_END().isoformat()}'). Changing to the maximum."
            )
            time_constraint_end = TimeRangeConstraint.ALL_TIME_END()
        elif time_constraint_end < TimeRangeConstraint.ALL_TIME_BEGIN():
            logger.warning(
                f"End time for the supplied time constraint {time_constraint_end.isoformat()} is less than the "
                f"minimum allowed ('{TimeRangeConstraint.ALL_TIME_BEGIN().isoformat()}'). Changing to the minimum."
            )
            time_constraint_end = TimeRangeConstraint.ALL_TIME_BEGIN()

        if time_constraint_end < time_constraint_start:
            raise ValueError(
                f"End of time constraint {time_constraint_end.isoformat()} is before start of time constraint "
                f"{time_constraint_start.isoformat()}"
            )

        time_constraint: Optional[TimeRangeConstraint] = TimeRangeConstraint(
            start_time=time_constraint_start, end_time=time_constraint_end
        )
        if time_constraint == TimeRangeConstraint.all_time():
            # If the time constraint is all time, just ignore and not render
            time_constraint = None

        requested_linkable_specs = self._parse_linkable_element_names(group_by_names, metric_references)
        partial_time_dimension_spec_replacements = (
            self._time_granularity_solver.resolve_granularity_for_partial_time_dimension_specs(
                metric_references=metric_references,
                partial_time_dimension_specs=requested_linkable_specs.partial_time_dimension_specs,
                metric_time_dimension_reference=self._metric_time_dimension_reference,
                time_granularity=time_granularity,
            )
        )

        all_group_by_names = list(group_by_names)
        if parsed_where_constraint is not None:
            all_group_by_names += parsed_where_constraint.linkable_names

        time_dimension_specs = requested_linkable_specs.time_dimension_specs + tuple(
            time_dimension_spec for _, time_dimension_spec in partial_time_dimension_spec_replacements.items()
        )
        if len(time_dimension_specs) == 0:
            self._validate_no_time_dimension_query(metric_references=metric_references)

        self._time_granularity_solver.validate_time_granularity(metric_references, time_dimension_specs)

        order_by_specs = self._parse_order_by(order or [], partial_time_dimension_spec_replacements)

        for metric_reference in metric_references:
            metric = self._metric_semantics.get_metric(metric_reference)
            if metric.constraint is not None:
                all_linkable_specs = self._parse_linkable_element_names(
                    qualified_linkable_names=all_group_by_names + metric.constraint.linkable_names,
                    metric_references=(metric_reference,),
                )
                self._validate_linkable_specs(
                    metric_references=(metric_reference,),
                    all_linkable_specs=all_linkable_specs,
                    time_dimension_specs=time_dimension_specs,
                )
        all_linkable_specs = self._parse_linkable_element_names(
            qualified_linkable_names=all_group_by_names,
            metric_references=metric_references,
        )
        self._validate_linkable_specs(
            metric_references=metric_references,
            all_linkable_specs=all_linkable_specs,
            time_dimension_specs=time_dimension_specs,
        )

        self._validate_order_by_specs(
            order_by_specs=order_by_specs,
            metric_references=metric_references,
            linkable_specs=LinkableSpecSet(
                dimension_specs=requested_linkable_specs.dimension_specs,
                time_dimension_specs=time_dimension_specs,
                identifier_specs=requested_linkable_specs.identifier_specs,
            ),
        )

        # Update constraints to be appropriate for the time granularity of the query.
        if time_constraint:
            logger.info(f"Time constraint before adjustment is {time_constraint}")
            time_constraint = self._adjust_time_range_constraint(
                metric_references=metric_references,
                time_dimension_specs=time_dimension_specs,
                time_range_constraint=time_constraint,
            )
            logger.info(f"Time constraint after adjustment is {time_constraint}")

        # In some cases, the old framework does not use dundered suffixes in the output column name for the primary
        # time dimension. We should aim to get rid of this logic.
        output_column_name_overrides = []
        if (
            self._metric_time_dimension_specified_without_granularity(
                requested_linkable_specs.partial_time_dimension_specs
            )
            and not time_granularity
        ):
            if self._metrics_have_same_time_granularities(metric_references=metric_references):
                _, replace_with_time_dimension_spec = self._find_replacement_for_metric_time_dimension(
                    partial_time_dimension_spec_replacements
                )
                output_column_name_overrides.append(
                    OutputColumnNameOverride(
                        time_dimension_spec=replace_with_time_dimension_spec,
                        output_column_name=self._metric_time_dimension_reference.element_name,
                    )
                )

        if limit is not None and limit < 0:
            raise InvalidQueryException(f"Limit was specified as {limit}, which is < 0.")

        spec_where_constraint: Optional[SpecWhereClauseConstraint] = None
        if parsed_where_constraint:
            spec_where_constraint = WhereConstraintConverter.convert_to_spec_where_constraint(
                data_source_semantics=self._data_source_semantics,
                where_constraint=parsed_where_constraint,
            )
            where_time_specs = spec_where_constraint.linkable_spec_set.time_dimension_specs

            self._time_granularity_solver.validate_time_granularity(
                metric_references=metric_references, time_dimension_specs=where_time_specs
            )

        base_metric_references = self._parse_metric_names(metric_names, traverse_metric_inputs=False)
        metric_specs = self._construct_metric_specs_for_query(base_metric_references)

        return MetricFlowQuerySpec(
            metric_specs=metric_specs,
            dimension_specs=requested_linkable_specs.dimension_specs,
            identifier_specs=requested_linkable_specs.identifier_specs,
            time_dimension_specs=time_dimension_specs,
            order_by_specs=order_by_specs,
            output_column_name_overrides=tuple(output_column_name_overrides),
            time_range_constraint=time_constraint,
            where_constraint=spec_where_constraint,
            limit=limit,
        )

    def _validate_order_by_specs(
        self,
        order_by_specs: Sequence[OrderBySpec],
        metric_references: Sequence[MetricReference],
        linkable_specs: LinkableSpecSet,
    ) -> None:
        """Checks that the order by specs references an item in the query."""

        # TODO: this is a workaround
        # Need to figure out whether we should clean up OrderBySpec or if we have to actually pass a fully resolved MetricSpec here
        metric_specs = [MetricSpec.from_reference(metric_reference) for metric_reference in metric_references]
        for order_by_spec in order_by_specs:
            if not (
                order_by_spec.item in metric_specs
                or order_by_spec.item in linkable_specs.dimension_specs
                or order_by_spec.item in linkable_specs.time_dimension_specs
                or order_by_spec.item in linkable_specs.identifier_specs
            ):
                raise InvalidQueryException(f"Order by item {order_by_spec} not in the query")

    def _adjust_time_range_constraint(
        self,
        metric_references: Sequence[MetricReference],
        time_dimension_specs: Sequence[TimeDimensionSpec],
        time_range_constraint: TimeRangeConstraint,
    ) -> TimeRangeConstraint:
        """Adjust the time range constraint so that it matches the boundaries of the granularity of the result."""
        self._time_granularity_solver.validate_time_granularity(metric_references, time_dimension_specs)

        smallest_primary_time_granularity_in_query = self._find_smallest_metric_time_dimension_spec_granularity(
            time_dimension_specs
        )
        if smallest_primary_time_granularity_in_query:
            adjusted_to_granularity = smallest_primary_time_granularity_in_query

        else:
            _, adjusted_to_granularity = self._time_granularity_solver.local_dimension_granularity_range(
                metric_references=metric_references,
                local_time_dimension_reference=self._metric_time_dimension_reference,
            )
        logger.info(f"Adjusted primary time granularity is {adjusted_to_granularity}")
        return self._time_granularity_solver.adjust_time_range_to_granularity(
            time_range_constraint, adjusted_to_granularity
        )

    def _find_replacement_for_metric_time_dimension(
        self, replacements: Dict[PartialTimeDimensionSpec, TimeDimensionSpec]
    ) -> Tuple[PartialTimeDimensionSpec, TimeDimensionSpec]:
        for partial_time_dimension_spec_to_replace, replace_with_time_dimension_spec in replacements.items():
            if (
                partial_time_dimension_spec_to_replace.element_name
                == self._metric_time_dimension_reference.element_name
                and partial_time_dimension_spec_to_replace.identifier_links == ()
            ):
                return partial_time_dimension_spec_to_replace, replace_with_time_dimension_spec

        raise RuntimeError(f"Replacement for metric time dimension '{self._metric_time_dimension_reference}' not found")

    def _metric_time_dimension_specified_without_granularity(
        self, partial_time_dimension_specs: Sequence[PartialTimeDimensionSpec]
    ) -> bool:
        # This detects a user query like: "query --metrics monthly_bookings --dimensions ds"
        # The granularity for "ds" is not specified by the user.
        for time_dimension_spec in partial_time_dimension_specs:
            if (
                time_dimension_spec.element_name == self._metric_time_dimension_reference.element_name
                and time_dimension_spec.identifier_links == ()
            ):
                return True
        return False

    def _metrics_have_same_time_granularities(self, metric_references: Sequence[MetricReference]) -> bool:
        (min_granularity, max_granularity,) = self._time_granularity_solver.local_dimension_granularity_range(
            metric_references=metric_references,
            local_time_dimension_reference=self._metric_time_dimension_reference,
        )
        return min_granularity == max_granularity

    def _find_smallest_metric_time_dimension_spec_granularity(
        self, time_dimension_specs: Sequence[TimeDimensionSpec]
    ) -> Optional[TimeGranularity]:
        metric_time_dimension_specs: List[TimeDimensionSpec] = [
            x
            for x in time_dimension_specs
            if (
                x.element_name == self._metric_time_dimension_reference.element_name
                and x.identifier_links == ()
                and x.time_granularity
            )
        ]

        metric_time_dimension_specs.sort(key=lambda x: x.time_granularity.to_int())
        if len(metric_time_dimension_specs) > 0:
            return metric_time_dimension_specs[0].time_granularity
        else:
            return None

    def _parse_metric_names(
        self, metric_names: Sequence[str], traverse_metric_inputs: bool = True
    ) -> Tuple[MetricReference, ...]:
        """Converts metric names into metric names. An exception is thrown if the name is invalid."""

        # The config must be lower-case, so we lower case for case-insensitivity against query inputs from the user.
        metric_names = [x.lower() for x in metric_names]

        known_metric_names = set(self._metric_semantics.metric_references)
        metric_references: List[MetricReference] = []
        for metric_name in metric_names:
            metric_reference = MetricReference(element_name=metric_name)
            if metric_reference not in known_metric_names:
                suggestions = {
                    f"Suggestions for '{metric_name}'": pformat_big_objects(
                        MetricFlowQueryParser._top_fuzzy_matches(
                            item=metric_name,
                            candidate_items=[x.element_name for x in self._metric_semantics.metric_references],
                        )
                    )
                }
                raise UnableToSatisfyQueryError(
                    f"Unknown metric: '{metric_name}'",
                    context=suggestions,
                )
<<<<<<< HEAD
            metric = self._metric_semantics.get_metric(metric_reference)
            if metric.type == MetricType.DERIVED:
                input_metrics = self._parse_metric_names([metric.name for metric in metric.input_metrics])
                metric_references.extend([metric_reference] + list(input_metrics))
            else:
                metric_references.append(metric_reference)
=======
            metric_references.append(metric_reference)
            if traverse_metric_inputs:
                metric = self._metric_semantics.get_metric(metric_reference)
                if metric.type == MetricType.DERIVED:
                    input_metrics = self._parse_metric_names([metric.name for metric in metric.input_metrics])
                    metric_references.extend(list(input_metrics))
>>>>>>> 34437ed8
        return tuple(metric_references)

    def _parse_linkable_element_names(
        self, qualified_linkable_names: Sequence[str], metric_references: Sequence[MetricReference]
    ) -> LinkableInstanceSpecs:
        """Convert the linkable spec names into the respective specification objects."""

        qualified_linkable_names = [x.lower() for x in qualified_linkable_names]

        dimension_specs = []
        time_dimension_specs = []
        partial_time_dimension_specs = []
        identifier_specs = []

        for qualified_name in qualified_linkable_names:
            structured_name = StructuredLinkableSpecName.from_name(qualified_name)
            element_name = structured_name.element_name
            identifier_links = tuple(IdentifierReference(element_name=x) for x in structured_name.identifier_link_names)
            # Create the spec based on the type of element referenced.
            if TimeDimensionReference(element_name=element_name) in self._known_time_dimension_element_references:
                if structured_name.time_granularity:
                    time_dimension_specs.append(
                        TimeDimensionSpec(
                            element_name=element_name,
                            identifier_links=identifier_links,
                            time_granularity=structured_name.time_granularity,
                        )
                    )
                else:
                    partial_time_dimension_specs.append(
                        PartialTimeDimensionSpec(
                            element_name=element_name,
                            identifier_links=identifier_links,
                        )
                    )
            elif DimensionReference(element_name=element_name) in self._known_dimension_element_references:
                dimension_specs.append(DimensionSpec(element_name=element_name, identifier_links=identifier_links))
            elif IdentifierReference(element_name=element_name) in self._known_identifier_element_references:
                identifier_specs.append(IdentifierSpec(element_name=element_name, identifier_links=identifier_links))
            else:
                valid_group_by_names_for_metrics = sorted(
                    x.qualified_name for x in self._metric_semantics.element_specs_for_metrics(list(metric_references))
                )

                suggestions = {
                    f"Suggestions for '{qualified_name}'": pformat_big_objects(
                        MetricFlowQueryParser._top_fuzzy_matches(
                            item=qualified_name,
                            candidate_items=valid_group_by_names_for_metrics,
                        )
                    )
                }
                raise UnableToSatisfyQueryError(
                    f"Unknown element name '{element_name}' in dimension name '{qualified_name}'",
                    context=suggestions,
                )

        return LinkableInstanceSpecs(
            dimension_specs=tuple(dimension_specs),
            time_dimension_specs=tuple(time_dimension_specs),
            partial_time_dimension_specs=tuple(partial_time_dimension_specs),
            identifier_specs=tuple(identifier_specs),
        )

    def _get_invalid_linkable_specs(
        self,
        metric_references: Tuple[MetricReference, ...],
        dimension_specs: Tuple[DimensionSpec, ...],
        time_dimension_specs: Tuple[TimeDimensionSpec, ...],
        identifier_specs: Tuple[IdentifierSpec, ...],
    ) -> List[LinkableInstanceSpec]:
        """Checks that each requested linkable instance can be retrieved for the given metric"""
        invalid_linkable_specs: List[LinkableInstanceSpec] = []
        # TODO: distinguish between dimensions that invalid via typo vs ambiguous join path
        valid_linkable_specs = self._metric_semantics.element_specs_for_metrics(
            metric_references=list(metric_references)
        )

        for dimension_spec in dimension_specs:
            if dimension_spec not in valid_linkable_specs:
                invalid_linkable_specs.append(dimension_spec)

        for identifier_spec in identifier_specs:
            if identifier_spec not in valid_linkable_specs:
                invalid_linkable_specs.append(identifier_spec)

        for time_dimension_spec in time_dimension_specs:
            if (
                time_dimension_spec not in valid_linkable_specs
                # Because the metric time dimension is a virtual dimension that's not in the model, it won't be included
                # in valid_linkable_specs.
                and time_dimension_spec.reference != DataSet.metric_time_dimension_reference()
            ):
                invalid_linkable_specs.append(time_dimension_spec)

        return invalid_linkable_specs

    def _parse_order_by(
        self,
        order_by_names: Sequence[str],
        time_dimension_spec_replacements: Dict[PartialTimeDimensionSpec, TimeDimensionSpec],
    ) -> Tuple[OrderBySpec, ...]:
        """time_dimension_spec_replacements is used to replace a partial spec from parsing the names to a full one."""
        # TODO: Validate identifier links
        # TODO: Validate order by items are in the query
        order_by_specs: List[OrderBySpec] = []
        for order_by_name in order_by_names:
            descending = False
            if order_by_name.startswith("-"):
                order_by_name = order_by_name[1:]
                descending = True
            parsed_name = StructuredLinkableSpecName.from_name(order_by_name)

            if MetricReference(element_name=parsed_name.element_name) in self._known_metric_names:
                if parsed_name.time_granularity:
                    raise InvalidQueryException(
                        f"Order by item '{order_by_name}' references a metric but has a time granularity"
                    )
                if parsed_name.identifier_link_names:
                    raise InvalidQueryException(
                        f"Order by item '{order_by_name}' references a metric but has identifier links"
                    )
                order_by_specs.append(
                    OrderBySpec(
                        metric_spec=MetricSpec(element_name=parsed_name.element_name),
                        descending=descending,
                    )
                )
            elif DimensionReference(element_name=parsed_name.element_name) in self._known_dimension_element_references:
                if parsed_name.time_granularity:
                    raise InvalidQueryException(
                        f"Order by item '{order_by_name}' references a categorical dimension but has a time "
                        f"granularity"
                    )
                order_by_specs.append(
                    OrderBySpec(
                        dimension_spec=DimensionSpec(
                            element_name=parsed_name.element_name,
                            identifier_links=tuple(
                                IdentifierReference(element_name=x) for x in parsed_name.identifier_link_names
                            ),
                        ),
                        descending=descending,
                    )
                )
            elif (
                TimeDimensionReference(element_name=parsed_name.element_name)
                in self._known_time_dimension_element_references
            ):
                identifier_links = tuple(IdentifierReference(element_name=x) for x in parsed_name.identifier_link_names)
                if parsed_name.time_granularity:
                    order_by_specs.append(
                        OrderBySpec(
                            time_dimension_spec=TimeDimensionSpec(
                                element_name=parsed_name.element_name,
                                identifier_links=identifier_links,
                                time_granularity=parsed_name.time_granularity,
                            ),
                            descending=descending,
                        )
                    )
                else:
                    # If the time granularity for an order by wasn't specified, replace it with the same time
                    # granularity as it was done for the requested dimensions.
                    partial_time_dimension_spec = PartialTimeDimensionSpec(
                        element_name=parsed_name.element_name,
                        identifier_links=identifier_links,
                    )

                    if partial_time_dimension_spec in time_dimension_spec_replacements:
                        order_by_specs.append(
                            OrderBySpec(
                                time_dimension_spec=time_dimension_spec_replacements[partial_time_dimension_spec],
                                descending=descending,
                            )
                        )
                    else:
                        raise RequestTimeGranularityException(
                            f"Order by item '{order_by_name}' does not specify a time granularity and it does not "
                            f"match a requested time dimension"
                        )

            elif (
                IdentifierReference(element_name=parsed_name.element_name) in self._known_identifier_element_references
            ):
                if parsed_name.time_granularity:
                    raise InvalidQueryException(
                        f"Order by item '{order_by_name}' references an identifier but has a time granularity"
                    )
                order_by_specs.append(
                    OrderBySpec(
                        identifier_spec=IdentifierSpec(
                            element_name=parsed_name.element_name,
                            identifier_links=tuple(
                                IdentifierReference(element_name=x) for x in parsed_name.identifier_link_names
                            ),
                        ),
                        descending=descending,
                    )
                )
            else:
                raise InvalidQueryException(f"Order by item '{order_by_name}' references an element that is not known")

        return tuple(order_by_specs)<|MERGE_RESOLUTION|>--- conflicted
+++ resolved
@@ -553,21 +553,12 @@
                     f"Unknown metric: '{metric_name}'",
                     context=suggestions,
                 )
-<<<<<<< HEAD
-            metric = self._metric_semantics.get_metric(metric_reference)
-            if metric.type == MetricType.DERIVED:
-                input_metrics = self._parse_metric_names([metric.name for metric in metric.input_metrics])
-                metric_references.extend([metric_reference] + list(input_metrics))
-            else:
-                metric_references.append(metric_reference)
-=======
             metric_references.append(metric_reference)
             if traverse_metric_inputs:
                 metric = self._metric_semantics.get_metric(metric_reference)
                 if metric.type == MetricType.DERIVED:
                     input_metrics = self._parse_metric_names([metric.name for metric in metric.input_metrics])
                     metric_references.extend(list(input_metrics))
->>>>>>> 34437ed8
         return tuple(metric_references)
 
     def _parse_linkable_element_names(
