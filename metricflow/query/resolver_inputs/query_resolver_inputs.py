--- conflicted
+++ resolved
@@ -119,7 +119,6 @@
 
 
 @dataclass(frozen=True)
-<<<<<<< HEAD
 class ResolverInputForMinMaxOnly(MetricFlowQueryResolverInput):
     """An input that describes if the query will be aggregated to only the min and max."""
 
@@ -132,12 +131,8 @@
 
 
 @dataclass(frozen=True)
-class ResolverInputForWhereFilterIntersection(MetricFlowQueryResolverInput):
-    """An input that describes the where filter."""
-=======
 class ResolverInputForQueryLevelWhereFilterIntersection(MetricFlowQueryResolverInput):
     """An input that describes the where filter for the query."""
->>>>>>> 1842a308
 
     where_filter_intersection: WhereFilterIntersection
 
