from __future__ import annotations

import logging
from collections import OrderedDict
from typing import List, Optional, Sequence, Tuple, Union

from dbt_semantic_interfaces.enum_extension import assert_values_exhausted
from dbt_semantic_interfaces.naming.keywords import METRIC_TIME_ELEMENT_NAME
from dbt_semantic_interfaces.protocols.metric import MetricInputMeasure, MetricType
from dbt_semantic_interfaces.references import MetricModelReference
from dbt_semantic_interfaces.type_enums.aggregation_type import AggregationType
from dbt_semantic_interfaces.type_enums.conversion_calculation_type import ConversionCalculationType
from dbt_semantic_interfaces.validations.unique_valid_name import MetricFlowReservedKeywords

from metricflow.aggregation_properties import AggregationState
from metricflow.dag.id_generation import IdGeneratorRegistry
from metricflow.dataflow.dataflow_plan import (
    AddGeneratedUuidColumnNode,
    AggregateMeasuresNode,
    BaseOutput,
    CombineAggregatedOutputsNode,
    ComputedMetricsOutput,
    ComputeMetricsNode,
    ConstrainTimeRangeNode,
    DataflowPlanNodeVisitor,
    FilterElementsNode,
    JoinConversionEventsNode,
    JoinOverTimeRangeNode,
    JoinToBaseOutputNode,
    JoinToTimeSpineNode,
    MetricTimeDimensionTransformNode,
    MinMaxNode,
    OrderByLimitNode,
    ReadSqlSourceNode,
    SemiAdditiveJoinNode,
    WhereConstraintNode,
    WriteToResultDataframeNode,
    WriteToResultTableNode,
)
from metricflow.dataset.dataset import DataSet
from metricflow.dataset.sql_dataset import SqlDataSet
from metricflow.filters.time_constraint import TimeRangeConstraint
from metricflow.instances import InstanceSet, MetadataInstance, MetricInstance, TimeDimensionInstance
from metricflow.mf_logging.formatting import indent
from metricflow.model.semantic_manifest_lookup import SemanticManifestLookup
from metricflow.plan_conversion.instance_converters import (
    AddLinkToLinkableElements,
    AddMetadata,
    AddMetrics,
    AliasAggregatedMeasures,
    ChangeAssociatedColumns,
    ChangeMeasureAggregationState,
    ConvertToMetadata,
    CreateSelectColumnForCombineOutputNode,
    CreateSelectColumnsForInstances,
    CreateSelectColumnsWithMeasuresAggregated,
    CreateSqlColumnReferencesForInstances,
    FilterElements,
    FilterLinkableInstancesWithLeadingLink,
    RemoveMeasures,
    RemoveMetrics,
    UpdateMeasureFillNullsWith,
    create_select_columns_for_instance_sets,
)
from metricflow.plan_conversion.select_column_gen import (
    SelectColumnSet,
)
from metricflow.plan_conversion.spec_transforms import (
    CreateColumnAssociations,
    CreateSelectCoalescedColumnsForLinkableSpecs,
    SelectOnlyLinkableSpecs,
)
from metricflow.plan_conversion.sql_join_builder import (
    AnnotatedSqlDataSet,
    ColumnEqualityDescription,
    SqlQueryPlanJoinBuilder,
)
from metricflow.plan_conversion.time_spine import TIME_SPINE_DATA_SET_DESCRIPTION, TimeSpineSource
from metricflow.protocols.sql_client import SqlEngine
from metricflow.specs.column_assoc import ColumnAssociation, ColumnAssociationResolver, SingleColumnCorrelationKey
from metricflow.specs.specs import (
    InstanceSpecSet,
    MeasureSpec,
    MetadataSpec,
    MetricSpec,
    TimeDimensionSpec,
)
from metricflow.sql.optimizer.optimization_levels import (
    SqlQueryOptimizationLevel,
    SqlQueryOptimizerConfiguration,
)
from metricflow.sql.sql_exprs import (
    SqlAggregateFunctionExpression,
    SqlBetweenExpression,
    SqlColumnReference,
    SqlColumnReferenceExpression,
    SqlComparison,
    SqlComparisonExpression,
    SqlDateTruncExpression,
    SqlExpressionNode,
    SqlExtractExpression,
    SqlFunction,
    SqlFunctionExpression,
    SqlGenerateUuidExpression,
    SqlLogicalExpression,
    SqlLogicalOperator,
    SqlRatioComputationExpression,
    SqlStringExpression,
    SqlStringLiteralExpression,
    SqlWindowFunction,
    SqlWindowFunctionExpression,
    SqlWindowOrderByArgument,
)
from metricflow.sql.sql_plan import (
    SqlJoinDescription,
    SqlJoinType,
    SqlOrderByDescription,
    SqlQueryPlan,
    SqlQueryPlanNode,
    SqlSelectColumn,
    SqlSelectStatementNode,
    SqlTableFromClauseNode,
)
from metricflow.time.time_constants import ISO8601_PYTHON_FORMAT

logger = logging.getLogger(__name__)


def _make_time_range_comparison_expr(
    table_alias: str, column_alias: str, time_range_constraint: TimeRangeConstraint
) -> SqlExpressionNode:
    """Build an expression like "ds BETWEEN CAST('2020-01-01' AS TIMESTAMP) AND CAST('2020-01-02' AS TIMESTAMP)."""
    # TODO: Update when adding < day granularity support.
    return SqlBetweenExpression(
        column_arg=SqlColumnReferenceExpression(
            SqlColumnReference(
                table_alias=table_alias,
                column_name=column_alias,
            )
        ),
        start_expr=SqlStringLiteralExpression(
            literal_value=time_range_constraint.start_time.strftime(ISO8601_PYTHON_FORMAT),
        ),
        end_expr=SqlStringLiteralExpression(
            literal_value=time_range_constraint.end_time.strftime(ISO8601_PYTHON_FORMAT),
        ),
    )


class DataflowToSqlQueryPlanConverter(DataflowPlanNodeVisitor[SqlDataSet]):
    """Generates an SQL query plan from a node in the a metric dataflow plan."""

    def __init__(
        self,
        column_association_resolver: ColumnAssociationResolver,
        semantic_manifest_lookup: SemanticManifestLookup,
    ) -> None:
        """Constructor.

        Args:
            column_association_resolver: controls how columns for instances are generated and used between nested
            queries.
            semantic_manifest_lookup: Self-explanatory.
        """
        self._column_association_resolver = column_association_resolver
        self._metric_lookup = semantic_manifest_lookup.metric_lookup
        self._semantic_model_lookup = semantic_manifest_lookup.semantic_model_lookup
        self._time_spine_source = semantic_manifest_lookup.time_spine_source

    @property
    def column_association_resolver(self) -> ColumnAssociationResolver:  # noqa: D
        return self._column_association_resolver

    def convert_to_sql_query_plan(
        self,
        sql_engine_type: SqlEngine,
        sql_query_plan_id: str,
        dataflow_plan_node: Union[BaseOutput, ComputedMetricsOutput],
        optimization_level: SqlQueryOptimizationLevel = SqlQueryOptimizationLevel.O4,
    ) -> SqlQueryPlan:
        """Create an SQL query plan that represents the computation up to the given dataflow plan node."""
        sql_select_node: SqlQueryPlanNode = dataflow_plan_node.accept(self).sql_select_node

        # TODO: Make this a more generally accessible attribute instead of checking against the
        # BigQuery-ness of the engine
        use_column_alias_in_group_by = sql_engine_type is SqlEngine.BIGQUERY

        for optimizer in SqlQueryOptimizerConfiguration.optimizers_for_level(
            optimization_level, use_column_alias_in_group_by=use_column_alias_in_group_by
        ):
            logger.info(f"Applying optimizer: {optimizer.__class__.__name__}")
            sql_select_node = optimizer.optimize(sql_select_node)
            logger.info(
                f"After applying {optimizer.__class__.__name__}, the SQL query plan is:\n"
                f"{indent(sql_select_node.text_structure())}"
            )

        return SqlQueryPlan(plan_id=sql_query_plan_id, render_node=sql_select_node)

    def _next_unique_table_alias(self) -> str:
        """Return the next unique table alias to use in generating queries."""
        return IdGeneratorRegistry.for_class(self.__class__).create_id(prefix="subq")

    def _make_time_spine_data_set(
        self,
        agg_time_dimension_instance: TimeDimensionInstance,
        agg_time_dimension_column_name: str,
        time_spine_source: TimeSpineSource,
        time_range_constraint: Optional[TimeRangeConstraint] = None,
    ) -> SqlDataSet:
        """Make a time spine data set, which contains all date values like '2020-01-01', '2020-01-02'...

        This is useful in computing cumulative metrics. This will need to be updated to support granularities finer than a
        day.
        """
        time_spine_instance = (
            TimeDimensionInstance(
                defined_from=agg_time_dimension_instance.defined_from,
                associated_columns=(
                    ColumnAssociation(
                        column_name=agg_time_dimension_column_name,
                        single_column_correlation_key=SingleColumnCorrelationKey(),
                    ),
                ),
                spec=agg_time_dimension_instance.spec,
            ),
        )
        time_spine_instance_set = InstanceSet(time_dimension_instances=time_spine_instance)
        time_spine_table_alias = self._next_unique_table_alias()

        # If the requested granularity is the same as the granularity of the spine, do a direct select.
        if agg_time_dimension_instance.spec.time_granularity == time_spine_source.time_column_granularity:
            return SqlDataSet(
                instance_set=time_spine_instance_set,
                sql_select_node=SqlSelectStatementNode(
                    description=TIME_SPINE_DATA_SET_DESCRIPTION,
                    select_columns=(
                        SqlSelectColumn(
                            expr=SqlColumnReferenceExpression(
                                SqlColumnReference(
                                    table_alias=time_spine_table_alias,
                                    column_name=time_spine_source.time_column_name,
                                ),
                            ),
                            column_alias=agg_time_dimension_column_name,
                        ),
                    ),
                    from_source=SqlTableFromClauseNode(sql_table=time_spine_source.spine_table),
                    from_source_alias=time_spine_table_alias,
                    joins_descs=(),
                    group_bys=(),
                    where=_make_time_range_comparison_expr(
                        table_alias=time_spine_table_alias,
                        column_alias=time_spine_source.time_column_name,
                        time_range_constraint=time_range_constraint,
                    )
                    if time_range_constraint
                    else None,
                    order_bys=(),
                ),
            )
        # If the granularity is different, apply a DATE_TRUNC() and aggregate.
        else:
            select_columns = (
                SqlSelectColumn(
                    expr=SqlDateTruncExpression(
                        time_granularity=agg_time_dimension_instance.spec.time_granularity,
                        arg=SqlColumnReferenceExpression(
                            SqlColumnReference(
                                table_alias=time_spine_table_alias,
                                column_name=time_spine_source.time_column_name,
                            ),
                        ),
                    ),
                    column_alias=agg_time_dimension_column_name,
                ),
            )
            return SqlDataSet(
                instance_set=time_spine_instance_set,
                sql_select_node=SqlSelectStatementNode(
                    description=TIME_SPINE_DATA_SET_DESCRIPTION,
                    select_columns=select_columns,
                    from_source=SqlTableFromClauseNode(sql_table=time_spine_source.spine_table),
                    from_source_alias=time_spine_table_alias,
                    joins_descs=(),
                    group_bys=select_columns,
                    where=_make_time_range_comparison_expr(
                        table_alias=time_spine_table_alias,
                        column_alias=time_spine_source.time_column_name,
                        time_range_constraint=time_range_constraint,
                    )
                    if time_range_constraint
                    else None,
                    order_bys=(),
                ),
            )

    def visit_source_node(self, node: ReadSqlSourceNode) -> SqlDataSet:
        """Generate the SQL to read from the source."""
        return SqlDataSet(
            sql_select_node=node.data_set.sql_select_node,
            instance_set=node.data_set.instance_set,
        )

    def visit_join_over_time_range_node(self, node: JoinOverTimeRangeNode) -> SqlDataSet:
        """Generate time range join SQL."""
        table_alias_to_instance_set: OrderedDict[str, InstanceSet] = OrderedDict()

        input_data_set = node.parent_node.accept(self)
        input_data_set_alias = self._next_unique_table_alias()

        agg_time_dimension_instance: Optional[TimeDimensionInstance] = None
        for instance in input_data_set.instance_set.time_dimension_instances:
            if instance.spec == node.time_dimension_spec_for_join:
                agg_time_dimension_instance = instance
                break
        assert (
            agg_time_dimension_instance
        ), "Specified metric time spec not found in parent data set. This should have been caught by validations."

        time_spine_data_set_alias = self._next_unique_table_alias()

        agg_time_dimension_column_name = self.column_association_resolver.resolve_spec(
            agg_time_dimension_instance.spec
        ).column_name

        # Assemble time_spine dataset with metric_time_dimension to join.
        # Granularity of time_spine column should match granularity of metric_time column from parent dataset.
        time_spine_data_set = self._make_time_spine_data_set(
<<<<<<< HEAD
            agg_time_dimension_instance=metric_time_dimension_instance,
            agg_time_dimension_column_name=metric_time_dimension_column_name,
=======
            agg_time_dimension_instance=agg_time_dimension_instance,
            agg_time_dimension_column_name=agg_time_dimension_column_name,
>>>>>>> e869fb30
            time_spine_source=self._time_spine_source,
            time_range_constraint=node.time_range_constraint,
        )
        table_alias_to_instance_set[time_spine_data_set_alias] = time_spine_data_set.instance_set

        # Figure out which columns correspond to the time dimension that we want to join on.
        input_data_set_metric_time_column_association = input_data_set.column_association_for_time_dimension(
            agg_time_dimension_instance.spec
        )
        input_data_set_metric_time_col = input_data_set_metric_time_column_association.column_name

        time_spine_data_set_column_associations = time_spine_data_set.column_association_for_time_dimension(
            agg_time_dimension_instance.spec
        )
        time_spine_data_set_time_dimension_col = time_spine_data_set_column_associations.column_name

        annotated_input_data_set = AnnotatedSqlDataSet(
            data_set=input_data_set, alias=input_data_set_alias, _metric_time_column_name=input_data_set_metric_time_col
        )
        annotated_time_spine_data_set = AnnotatedSqlDataSet(
            data_set=time_spine_data_set,
            alias=time_spine_data_set_alias,
            _metric_time_column_name=time_spine_data_set_time_dimension_col,
        )

        join_desc = SqlQueryPlanJoinBuilder.make_cumulative_metric_time_range_join_description(
            node=node, metric_data_set=annotated_input_data_set, time_spine_data_set=annotated_time_spine_data_set
        )

        modified_input_instance_set = InstanceSet(
            measure_instances=input_data_set.instance_set.measure_instances,
            dimension_instances=input_data_set.instance_set.dimension_instances,
            entity_instances=input_data_set.instance_set.entity_instances,
            metric_instances=input_data_set.instance_set.metric_instances,
            # we omit the metric time dimension from the right side of the self-join because we need to use
            # the metric time dimension from the right side
            time_dimension_instances=tuple(
                [
                    time_dimension_instance
                    for time_dimension_instance in input_data_set.instance_set.time_dimension_instances
                    if time_dimension_instance != agg_time_dimension_instance
                ]
            ),
        )
        table_alias_to_instance_set[input_data_set_alias] = modified_input_instance_set

        # The output instances are the same as the input instances.
        output_instance_set = ChangeAssociatedColumns(self._column_association_resolver).transform(
            input_data_set.instance_set
        )

        return SqlDataSet(
            instance_set=output_instance_set,
            sql_select_node=SqlSelectStatementNode(
                description=node.description,
                select_columns=create_select_columns_for_instance_sets(
                    self._column_association_resolver, table_alias_to_instance_set
                ),
                from_source=time_spine_data_set.sql_select_node,
                from_source_alias=time_spine_data_set_alias,
                joins_descs=(join_desc,),
                group_bys=(),
                where=None,
                order_bys=(),
            ),
        )

    def visit_join_to_base_output_node(self, node: JoinToBaseOutputNode) -> SqlDataSet:
        """Generates the query that realizes the behavior of the JoinToStandardOutputNode."""
        # Keep a mapping between the table aliases that would be used in the query and the MDO instances in that source.
        # e.g. when building "FROM from_table a JOIN right_table b", the value for key "a" would be the instances in
        # "from_table"
        table_alias_to_instance_set: OrderedDict[str, InstanceSet] = OrderedDict()

        # Convert the dataflow from the left node to a DataSet and add context for it to table_alias_to_instance_set
        # A DataSet is a bundle of the SQL query (in object form) and the MDO instances that the SQL query contains.
        from_data_set = node.left_node.accept(self)
        from_data_set_alias = self._next_unique_table_alias()
        table_alias_to_instance_set[from_data_set_alias] = from_data_set.instance_set

        # Build the join descriptions for the SqlQueryPlan - different from node.join_descriptions which are the join
        # descriptions from the dataflow plan.
        sql_join_descs: List[SqlJoinDescription] = []

        # The dataflow plan describes how the data sets coming from the parent nodes should be joined together. Use
        # those descriptions to convert them to join descriptions for the SQL query plan.
        for join_description in node.join_targets:
            join_on_entity = join_description.join_on_entity

            right_node_to_join: BaseOutput = join_description.join_node
            right_data_set: SqlDataSet = right_node_to_join.accept(self)
            right_data_set_alias = self._next_unique_table_alias()

            sql_join_desc = SqlQueryPlanJoinBuilder.make_base_output_join_description(
                left_data_set=AnnotatedSqlDataSet(data_set=from_data_set, alias=from_data_set_alias),
                right_data_set=AnnotatedSqlDataSet(data_set=right_data_set, alias=right_data_set_alias),
                join_description=join_description,
            )
            sql_join_descs.append(sql_join_desc)

            if join_on_entity:
                # Remove the linkable instances with the join_on_entity as the leading link as the next step adds the
                # link. This is to avoid cases where there is a primary entity and a dimension in the data set, and we
                # create an instance in the next step that has the same entity link.
                # e.g. a data set has the dimension "listing__country_latest" and "listing" is a primary entity in the
                # data set. The next step would create an instance like "listing__listing__country_latest" without this
                # filter.
                right_data_set_instance_set_filtered = FilterLinkableInstancesWithLeadingLink(
                    entity_link=join_on_entity,
                ).transform(right_data_set.instance_set)

                # After the right data set is joined to the "from" data set, we need to change the links for some of the
                # instances that represent the right data set. For example, if the "from" data set contains the "bookings"
                # measure instance and the right dataset contains the "country" dimension instance, then after the join,
                # the output data set should have the "country" dimension instance with the "user_id" entity link
                # (if "user_id" equality was the join condition). "country" -> "user_id__country"
                right_data_set_instance_set_after_join = right_data_set_instance_set_filtered.transform(
                    AddLinkToLinkableElements(join_on_entity=join_on_entity)
                )
            else:
                right_data_set_instance_set_after_join = right_data_set.instance_set
            table_alias_to_instance_set[right_data_set_alias] = right_data_set_instance_set_after_join

        from_data_set_output_instance_set = from_data_set.instance_set.transform(
            FilterElements(include_specs=from_data_set.instance_set.spec_set)
        )

        # Change the aggregation state for the measures to be partially aggregated if it was previously aggregated
        # since we removed the entities and added the dimensions. The dimensions could have the same value for
        # multiple rows, so we'll need to re-aggregate.
        from_data_set_output_instance_set = from_data_set_output_instance_set.transform(
            ChangeMeasureAggregationState(
                {
                    AggregationState.NON_AGGREGATED: AggregationState.NON_AGGREGATED,
                    AggregationState.COMPLETE: AggregationState.PARTIAL,
                    AggregationState.PARTIAL: AggregationState.PARTIAL,
                }
            )
        )

        table_alias_to_instance_set[from_data_set_alias] = from_data_set_output_instance_set

        # Construct the data set that contains the updated instances and the SQL nodes that should go in the various
        # clauses.
        return SqlDataSet(
            instance_set=InstanceSet.merge(list(table_alias_to_instance_set.values())),
            sql_select_node=SqlSelectStatementNode(
                description=node.description,
                select_columns=create_select_columns_for_instance_sets(
                    self._column_association_resolver, table_alias_to_instance_set
                ),
                from_source=from_data_set.sql_select_node,
                from_source_alias=from_data_set_alias,
                joins_descs=tuple(sql_join_descs),
                group_bys=(),
                where=None,
                order_bys=(),
            ),
        )

    def visit_aggregate_measures_node(self, node: AggregateMeasuresNode) -> SqlDataSet:
        """Generates the query that realizes the behavior of AggregateMeasuresNode.

        This will produce a query that aggregates all measures from a given input semantic model per the
        measure spec

        In the event the input aggregations are applied to measures with aliases set, in case of, e.g.,
        a constraint applied to one instance of the measure but not another one, this method will
        apply the rename in the select statement for this node, and propagate that further along via an
        instance set transform to rename the measures.

        Any node operating on the output of this node will need to use the measure aliases instead of
        the measure names as references.

        """
        # Get the data from the parent, and change measure instances to the aggregated state.
        from_data_set: SqlDataSet = node.parent_node.accept(self)
        aggregated_instance_set = from_data_set.instance_set.transform(
            ChangeMeasureAggregationState(
                {
                    AggregationState.NON_AGGREGATED: AggregationState.COMPLETE,
                    AggregationState.COMPLETE: AggregationState.COMPLETE,
                    AggregationState.PARTIAL: AggregationState.COMPLETE,
                }
            )
        )
        # Also, the columns should always follow the resolver format.
        aggregated_instance_set = aggregated_instance_set.transform(
            ChangeAssociatedColumns(self._column_association_resolver)
        )

        # Add fill null property to corresponding measure spec
        aggregated_instance_set = aggregated_instance_set.transform(
            UpdateMeasureFillNullsWith(metric_input_measure_specs=node.metric_input_measure_specs)
        )
        from_data_set_alias = self._next_unique_table_alias()

        # Convert the instance set into a set of select column statements with updated aliases
        # Note any measure with an alias requirement will be recast at this point, and
        # downstream consumers of the resulting node must therefore request aggregated measures
        # by their appropriate aliases
        select_column_set: SelectColumnSet = aggregated_instance_set.transform(
            CreateSelectColumnsWithMeasuresAggregated(
                table_alias=from_data_set_alias,
                column_resolver=self._column_association_resolver,
                semantic_model_lookup=self._semantic_model_lookup,
                metric_input_measure_specs=node.metric_input_measure_specs,
            )
        )

        if any((spec.alias for spec in node.metric_input_measure_specs)):
            # This is a little silly, but we need to update the column instance set with the new aliases
            # There are a number of refactoring options - simplest is to consolidate this with
            # ChangeMeasureAggregationState, assuming there are no ordering dependencies up above
            aggregated_instance_set = aggregated_instance_set.transform(
                AliasAggregatedMeasures(metric_input_measure_specs=node.metric_input_measure_specs)
            )
            # and make sure we follow the resolver format for any newly aliased measures....
            aggregated_instance_set = aggregated_instance_set.transform(
                ChangeAssociatedColumns(self._column_association_resolver)
            )

        return SqlDataSet(
            instance_set=aggregated_instance_set,
            sql_select_node=SqlSelectStatementNode(
                description=node.description,
                # This will generate expressions with the appropriate aggregation functions e.g. SUM()
                select_columns=select_column_set.as_tuple(),
                from_source=from_data_set.sql_select_node,
                from_source_alias=from_data_set_alias,
                joins_descs=(),
                # This will generate expressions to group by the columns that don't correspond to a measure instance.
                group_bys=select_column_set.without_measure_columns().as_tuple(),
                where=None,
                order_bys=(),
            ),
        )

    def visit_compute_metrics_node(self, node: ComputeMetricsNode) -> SqlDataSet:
        """Generates the query that realizes the behavior of ComputeMetricsNode."""
        from_data_set: SqlDataSet = node.parent_node.accept(self)
        from_data_set_alias = self._next_unique_table_alias()

        # TODO: Check that all measures for the metrics are in the input instance set
        # The desired output instance set has no measures, so create a copy with those removed.
        output_instance_set: InstanceSet = from_data_set.instance_set.transform(RemoveMeasures())

        # Also, the output columns should always follow the resolver format.
        output_instance_set = output_instance_set.transform(ChangeAssociatedColumns(self._column_association_resolver))
        output_instance_set = output_instance_set.transform(RemoveMetrics())

        non_metric_select_column_set: SelectColumnSet = output_instance_set.transform(
            CreateSelectColumnsForInstances(
                table_alias=from_data_set_alias,
                column_resolver=self._column_association_resolver,
            )
        )

        # Add select columns that would compute the metrics to the select columns.
        metric_select_columns = []
        metric_instances = []
        for metric_spec in node.metric_specs:
            metric = self._metric_lookup.get_metric(metric_spec.reference)

            metric_expr: Optional[SqlExpressionNode] = None
            input_measure: Optional[MetricInputMeasure] = None
            if metric.type is MetricType.RATIO:
                numerator = metric.type_params.numerator
                denominator = metric.type_params.denominator
                assert (
                    numerator is not None and denominator is not None
                ), "Missing numerator or denominator for ratio metric, this should have been caught in validation!"
                numerator_column_name = self._column_association_resolver.resolve_spec(
                    MetricSpec.from_reference(numerator.post_aggregation_reference)
                ).column_name
                denominator_column_name = self._column_association_resolver.resolve_spec(
                    MetricSpec.from_reference(denominator.post_aggregation_reference)
                ).column_name

                metric_expr = SqlRatioComputationExpression(
                    numerator=SqlColumnReferenceExpression(
                        SqlColumnReference(
                            table_alias=from_data_set_alias,
                            column_name=numerator_column_name,
                        )
                    ),
                    denominator=SqlColumnReferenceExpression(
                        SqlColumnReference(
                            table_alias=from_data_set_alias,
                            column_name=denominator_column_name,
                        )
                    ),
                )
            elif metric.type is MetricType.SIMPLE:
                if len(metric.input_measures) > 0:
                    assert (
                        len(metric.input_measures) == 1
                    ), "Simple metrics should always source from exactly 1 measure."
                    input_measure = metric.input_measures[0]
                    expr = self._column_association_resolver.resolve_spec(
                        MeasureSpec(element_name=input_measure.post_aggregation_measure_reference.element_name)
                    ).column_name
                else:
                    expr = metric.name
                metric_expr = self.__make_col_reference_or_coalesce_expr(
                    column_name=expr, input_measure=input_measure, from_data_set_alias=from_data_set_alias
                )
            elif metric.type is MetricType.CUMULATIVE:
                assert (
                    len(metric.measure_references) == 1
                ), "Cumulative metrics should always source from exactly 1 measure."
                input_measure = metric.input_measures[0]
                expr = self._column_association_resolver.resolve_spec(
                    MeasureSpec(element_name=input_measure.post_aggregation_measure_reference.element_name)
                ).column_name
                metric_expr = self.__make_col_reference_or_coalesce_expr(
                    column_name=expr, input_measure=input_measure, from_data_set_alias=from_data_set_alias
                )
            elif metric.type is MetricType.DERIVED:
                assert metric.type_params.expr
                metric_expr = SqlStringExpression(sql_expr=metric.type_params.expr)
            elif metric.type == MetricType.CONVERSION:
                conversion_type_params = metric.type_params.conversion_type_params
                assert (
                    conversion_type_params
                ), "A conversion metric should have type_params.conversion_type_params defined."
                base_measure = conversion_type_params.base_measure
                conversion_measure = conversion_type_params.conversion_measure
                base_measure_column = self._column_association_resolver.resolve_spec(
                    MeasureSpec(element_name=base_measure.post_aggregation_measure_reference.element_name)
                ).column_name
                conversion_measure_column = self._column_association_resolver.resolve_spec(
                    MeasureSpec(element_name=conversion_measure.post_aggregation_measure_reference.element_name)
                ).column_name

                calculation_type = conversion_type_params.calculation
                conversion_column_reference = SqlColumnReferenceExpression(
                    SqlColumnReference(
                        table_alias=from_data_set_alias,
                        column_name=conversion_measure_column,
                    )
                )
                base_column_reference = SqlColumnReferenceExpression(
                    SqlColumnReference(
                        table_alias=from_data_set_alias,
                        column_name=base_measure_column,
                    )
                )
                if calculation_type == ConversionCalculationType.CONVERSION_RATE:
                    metric_expr = SqlRatioComputationExpression(
                        numerator=conversion_column_reference,
                        denominator=base_column_reference,
                    )
                elif calculation_type == ConversionCalculationType.CONVERSIONS:
                    metric_expr = conversion_column_reference
            else:
                assert_values_exhausted(metric.type)

            assert metric_expr

            output_column_association = self._column_association_resolver.resolve_spec(metric_spec)
            metric_select_columns.append(
                SqlSelectColumn(
                    expr=metric_expr,
                    column_alias=output_column_association.column_name,
                )
            )
            metric_instances.append(
                MetricInstance(
                    associated_columns=(output_column_association,),
                    defined_from=MetricModelReference(metric_name=metric_spec.element_name),
                    spec=metric_spec,
                )
            )
        output_instance_set = output_instance_set.transform(AddMetrics(metric_instances))

        combined_select_column_set = non_metric_select_column_set.merge(
            SelectColumnSet(metric_columns=metric_select_columns)
        )

        return SqlDataSet(
            instance_set=output_instance_set,
            sql_select_node=SqlSelectStatementNode(
                description=node.description,
                select_columns=combined_select_column_set.as_tuple(),
                from_source=from_data_set.sql_select_node,
                from_source_alias=from_data_set_alias,
                joins_descs=(),
                group_bys=(),
                where=None,
                order_bys=(),
            ),
        )

    def __make_col_reference_or_coalesce_expr(
        self, column_name: str, input_measure: Optional[MetricInputMeasure], from_data_set_alias: str
    ) -> SqlExpressionNode:
        # Use a column reference to improve query optimization.
        metric_expr: SqlExpressionNode = SqlColumnReferenceExpression(
            SqlColumnReference(table_alias=from_data_set_alias, column_name=column_name)
        )
        # Coalesce nulls to requested integer value, if requested.
        if input_measure and input_measure.fill_nulls_with is not None:
            metric_expr = SqlAggregateFunctionExpression(
                sql_function=SqlFunction.COALESCE,
                sql_function_args=[metric_expr, SqlStringExpression(str(input_measure.fill_nulls_with))],
            )
        return metric_expr

    def visit_order_by_limit_node(self, node: OrderByLimitNode) -> SqlDataSet:  # noqa: D
        from_data_set: SqlDataSet = node.parent_node.accept(self)
        output_instance_set = from_data_set.instance_set
        from_data_set_alias = self._next_unique_table_alias()

        # Also, the output columns should always follow the resolver format.
        output_instance_set = output_instance_set.transform(ChangeAssociatedColumns(self._column_association_resolver))

        order_by_descriptions = []
        for order_by_spec in node.order_by_specs:
            order_by_descriptions.append(
                SqlOrderByDescription(
                    expr=SqlColumnReferenceExpression(
                        col_ref=SqlColumnReference(
                            table_alias=from_data_set_alias,
                            column_name=self._column_association_resolver.resolve_spec(
                                order_by_spec.instance_spec
                            ).column_name,
                        )
                    ),
                    desc=order_by_spec.descending,
                )
            )

        return SqlDataSet(
            instance_set=output_instance_set,
            sql_select_node=SqlSelectStatementNode(
                description=node.description,
                # This creates select expressions for all columns referenced in the instance set.
                select_columns=output_instance_set.transform(
                    CreateSelectColumnsForInstances(from_data_set_alias, self._column_association_resolver)
                ).as_tuple(),
                from_source=from_data_set.sql_select_node,
                from_source_alias=from_data_set_alias,
                joins_descs=(),
                group_bys=(),
                where=None,
                order_bys=tuple(order_by_descriptions),
                limit=node.limit,
            ),
        )

    def visit_write_to_result_dataframe_node(self, node: WriteToResultDataframeNode) -> SqlDataSet:
        """This is an operation that can't be represented as an SQL query.

        Instead, it should be handled in the execution plan as an operation that runs an SQL query and saves it to
        a dataframe.
        """
        raise RuntimeError("This node type is not supported.")

    def visit_write_to_result_table_node(self, node: WriteToResultTableNode) -> SqlDataSet:
        """Similar to visit_write_to_result_dataframe_node()."""
        raise RuntimeError("This node type is not supported.")

    def visit_pass_elements_filter_node(self, node: FilterElementsNode) -> SqlDataSet:
        """Generates the query that realizes the behavior of FilterElementsNode."""
        from_data_set: SqlDataSet = node.parent_node.accept(self)
        output_instance_set = from_data_set.instance_set.transform(FilterElements(node.include_specs))
        from_data_set_alias = self._next_unique_table_alias()

        # Also, the output columns should always follow the resolver format.
        output_instance_set = output_instance_set.transform(ChangeAssociatedColumns(self._column_association_resolver))

        # This creates select expressions for all columns referenced in the instance set.
        select_columns = output_instance_set.transform(
            CreateSelectColumnsForInstances(from_data_set_alias, self._column_association_resolver)
        ).as_tuple()

        # If distinct values requested, group by all select columns.
        group_bys = select_columns if node.distinct else ()
        return SqlDataSet(
            instance_set=output_instance_set,
            sql_select_node=SqlSelectStatementNode(
                description=node.description,
                select_columns=select_columns,
                from_source=from_data_set.sql_select_node,
                from_source_alias=from_data_set_alias,
                joins_descs=(),
                group_bys=group_bys,
                where=None,
                order_bys=(),
            ),
        )

    def visit_where_constraint_node(self, node: WhereConstraintNode) -> SqlDataSet:
        """Adds where clause to SQL statement from parent node."""
        parent_data_set: SqlDataSet = node.parent_node.accept(self)
        # Since we're copying the instance set from the parent to conveniently generate the output instance set for this
        # node, we'll need to change the column names.
        output_instance_set = parent_data_set.instance_set.transform(
            ChangeAssociatedColumns(self._column_association_resolver)
        )
        from_data_set_alias = self._next_unique_table_alias()

        column_associations_in_where_sql: Sequence[ColumnAssociation] = CreateColumnAssociations(
            column_association_resolver=self._column_association_resolver
        ).transform(spec_set=node.where.linkable_spec_set.as_spec_set)

        return SqlDataSet(
            instance_set=output_instance_set,
            sql_select_node=SqlSelectStatementNode(
                description=node.description,
                # This creates select expressions for all columns referenced in the instance set.
                select_columns=output_instance_set.transform(
                    CreateSelectColumnsForInstances(from_data_set_alias, self._column_association_resolver)
                ).as_tuple(),
                from_source=parent_data_set.sql_select_node,
                from_source_alias=from_data_set_alias,
                joins_descs=(),
                group_bys=(),
                where=SqlStringExpression(
                    sql_expr=node.where.where_sql,
                    used_columns=tuple(
                        column_association.column_name for column_association in column_associations_in_where_sql
                    ),
                    bind_parameters=node.where.bind_parameters,
                ),
                order_bys=(),
            ),
        )

    def visit_combine_aggregated_outputs_node(self, node: CombineAggregatedOutputsNode) -> SqlDataSet:
        """Join aggregated output datasets together to return a single dataset containing all metrics/measures.

        This node may exist in one of two situations: when metrics/measures need to be combined in order to produce a single
        dataset with all required inputs for a metric (ie., derived metric), or when metrics need to be combined in order to
        produce a single dataset of output for downstream consumption by the end user.

        The join key will be a coalesced set of all previously seen dimension values. For example:
            FROM (
              ...
            ) subq_9
            FULL OUTER JOIN (
              ...
            ) subq_10
            ON
              subq_9.is_instant = subq_10.is_instant
              AND subq_9.ds = subq_10.ds
            FULL OUTER JOIN (
              ...
            ) subq_11
            ON
              COALESCE(subq_9.is_instant, subq_10.is_instant) = subq_11.is_instant
              AND COALESCE(subq_9.ds, subq_10.ds) = subq_11.ds

        Whenever these nodes are joined using a FULL OUTER JOIN, we must also do a subsequent re-aggregation pass to
        deduplicate the dimension value outputs across different metrics. This can happen if one or more of the
        dimensions contains a NULL value. In that case, the FULL OUTER JOIN condition will fail, because NULL = NULL
        returns NULL. Unfortunately, there's no way to do a robust NULL-safe comparison across engines in a FULL
        OUTER JOIN context, because many engines do not support complex ON conditions or other techniques we might
        use to apply a sentinel value for NULL to NULL comparisons.
        """
        assert (
            len(node.parent_nodes) > 1
        ), "Shouldn't have a CombineAggregatedOutputsNode in the dataflow plan if there's only 1 parent."

        parent_data_sets: List[AnnotatedSqlDataSet] = []
        table_alias_to_instance_set: OrderedDict[str, InstanceSet] = OrderedDict()

        for parent_node in node.parent_nodes:
            parent_sql_data_set = parent_node.accept(self)
            table_alias = self._next_unique_table_alias()
            parent_data_sets.append(AnnotatedSqlDataSet(data_set=parent_sql_data_set, alias=table_alias))
            table_alias_to_instance_set[table_alias] = parent_sql_data_set.instance_set

        # When we create the components of the join that combines metrics it will be one of INNER, FULL OUTER,
        # or CROSS JOIN. Order doesn't matter for these join types, so we will use the first element in the FROM
        # clause and create join descriptions from the rest.
        from_data_set = parent_data_sets[0]
        join_data_sets = parent_data_sets[1:]

        # Sanity check that all parents have the same linkable specs before building the join descriptions.
        linkable_specs = from_data_set.data_set.instance_set.spec_set.linkable_specs
        assert all(
            [set(x.data_set.instance_set.spec_set.linkable_specs) == set(linkable_specs) for x in join_data_sets]
        ), "All parent nodes should have the same set of linkable instances since all values are coalesced."

        linkable_spec_set = from_data_set.data_set.instance_set.spec_set.transform(SelectOnlyLinkableSpecs())
        join_type = SqlJoinType.CROSS_JOIN if len(linkable_spec_set.all_specs) == 0 else SqlJoinType.FULL_OUTER

        joins_descriptions: List[SqlJoinDescription] = []
        # TODO: refactor this loop into SqlQueryPlanJoinBuilder
        column_associations = tuple(
            self._column_association_resolver.resolve_spec(spec) for spec in linkable_spec_set.all_specs
        )
        column_names = tuple(association.column_name for association in column_associations)
        aliases_seen = [from_data_set.alias]
        for join_data_set in join_data_sets:
            joins_descriptions.append(
                SqlQueryPlanJoinBuilder.make_join_description_for_combining_datasets(
                    from_data_set=from_data_set,
                    join_data_set=join_data_set,
                    join_type=join_type,
                    column_names=column_names,
                    table_aliases_for_coalesce=aliases_seen,
                )
            )
            aliases_seen.append(join_data_set.alias)

        # We can merge all parent instances since the common linkable instances will be de-duped.
        output_instance_set = InstanceSet.merge([x.data_set.instance_set for x in parent_data_sets])
        output_instance_set = output_instance_set.transform(ChangeAssociatedColumns(self._column_association_resolver))

        aggregated_select_columns = SelectColumnSet()
        for table_alias, instance_set in table_alias_to_instance_set.items():
            aggregated_select_columns = aggregated_select_columns.merge(
                instance_set.transform(
                    CreateSelectColumnForCombineOutputNode(
                        table_alias=table_alias,
                        column_resolver=self._column_association_resolver,
                        metric_lookup=self._metric_lookup,
                    )
                )
            )
        linkable_select_column_set = linkable_spec_set.transform(
            CreateSelectCoalescedColumnsForLinkableSpecs(
                column_association_resolver=self._column_association_resolver,
                table_aliases=[x.alias for x in parent_data_sets],
            )
        )
        combined_select_column_set = linkable_select_column_set.merge(aggregated_select_columns)

        return SqlDataSet(
            instance_set=output_instance_set,
            sql_select_node=SqlSelectStatementNode(
                description=node.description,
                select_columns=combined_select_column_set.as_tuple(),
                from_source=from_data_set.data_set.sql_select_node,
                from_source_alias=from_data_set.alias,
                joins_descs=tuple(joins_descriptions),
                group_bys=linkable_select_column_set.as_tuple(),
                where=None,
                order_bys=(),
            ),
        )

    def visit_constrain_time_range_node(self, node: ConstrainTimeRangeNode) -> SqlDataSet:
        """Convert ConstrainTimeRangeNode to a SqlDataSet by building the time constraint comparison.

        Use the smallest time granularity to build the comparison since that's what was used in the semantic model
        definition and it wouldn't have a DATE_TRUNC() in the expression. We want to build this:

            ds >= '2020-01-01' AND ds <= '2020-02-01'

        instead of this: DATE_TRUNC('month', ds) >= '2020-01-01' AND DATE_TRUNC('month', ds <= '2020-02-01')
        """
        from_data_set: SqlDataSet = node.parent_node.accept(self)
        from_data_set_alias = self._next_unique_table_alias()

        time_dimension_instances_for_metric_time = sorted(
            from_data_set.metric_time_dimension_instances,
            key=lambda x: x.spec.time_granularity.to_int(),
        )

        assert (
            len(time_dimension_instances_for_metric_time) > 0
        ), "No metric time dimensions found in the input data set for this node"

        time_dimension_instance_for_metric_time = time_dimension_instances_for_metric_time[0]

        # Build an expression like "ds >= CAST('2020-01-01' AS TIMESTAMP) AND ds <= CAST('2020-01-02' AS TIMESTAMP)"
        constrain_metric_time_column_condition = _make_time_range_comparison_expr(
            table_alias=from_data_set_alias,
            column_alias=time_dimension_instance_for_metric_time.associated_column.column_name,
            time_range_constraint=node.time_range_constraint,
        )

        output_instance_set = from_data_set.instance_set
        # Output columns should always follow the resolver format.
        output_instance_set = output_instance_set.transform(ChangeAssociatedColumns(self._column_association_resolver))

        return SqlDataSet(
            instance_set=output_instance_set,
            sql_select_node=SqlSelectStatementNode(
                description=node.description,
                # This creates select expressions for all columns referenced in the instance set.
                select_columns=output_instance_set.transform(
                    CreateSelectColumnsForInstances(from_data_set_alias, self._column_association_resolver)
                ).as_tuple(),
                from_source=from_data_set.sql_select_node,
                from_source_alias=from_data_set_alias,
                joins_descs=(),
                group_bys=(),
                where=constrain_metric_time_column_condition,
                order_bys=(),
            ),
        )

    def visit_metric_time_dimension_transform_node(self, node: MetricTimeDimensionTransformNode) -> SqlDataSet:
        """Implement the behavior of the MetricTimeDimensionTransformNode.

        This node will create an output data set that is similar to the input data set, but the measure instances it
        contains is a subset of the input data set. Only measure instances that have an aggregation time dimension
        matching the one defined in the node will be passed. In addition, an additional time dimension instance for
        "metric time" will be included. See DataSet.metric_time_dimension_reference().
        """
        input_data_set: SqlDataSet = node.parent_node.accept(self)

        # Find which measures have an aggregation time dimension that is the same as the one specified in the node.
        # Only these measures will be in the output data set.
        output_measure_instances = []
        for measure_instance in input_data_set.instance_set.measure_instances:
            semantic_model = self._semantic_model_lookup.get_by_reference(
                semantic_model_reference=measure_instance.origin_semantic_model_reference.semantic_model_reference
            )
            assert semantic_model is not None, (
                f"{measure_instance} was defined from "
                f"{measure_instance.origin_semantic_model_reference.semantic_model_reference}, but that can't be found"
            )
            aggregation_time_dimension_for_measure = semantic_model.checked_agg_time_dimension_for_measure(
                measure_reference=measure_instance.spec.reference
            )
            if aggregation_time_dimension_for_measure == node.aggregation_time_dimension_reference:
                output_measure_instances.append(measure_instance)

        # Find time dimension instances that refer to the same dimension as the one specified in the node.
        matching_time_dimension_instances = []
        for time_dimension_instance in input_data_set.instance_set.time_dimension_instances:
            # The specification for the time dimension to use for aggregation is the local one.
            if (
                len(time_dimension_instance.spec.entity_links) == 0
                and time_dimension_instance.spec.reference == node.aggregation_time_dimension_reference
            ):
                matching_time_dimension_instances.append(time_dimension_instance)

        output_time_dimension_instances: List[TimeDimensionInstance] = []
        output_time_dimension_instances.extend(input_data_set.instance_set.time_dimension_instances)
        output_column_to_input_column: OrderedDict[str, str] = OrderedDict()

        # For those matching time dimension instances, create the analog metric time dimension instances for the output.
        for matching_time_dimension_instance in matching_time_dimension_instances:
            metric_time_dimension_spec = DataSet.metric_time_dimension_spec(
                time_granularity=matching_time_dimension_instance.spec.time_granularity,
                date_part=matching_time_dimension_instance.spec.date_part,
            )
            metric_time_dimension_column_association = self._column_association_resolver.resolve_spec(
                metric_time_dimension_spec
            )
            output_time_dimension_instances.append(
                TimeDimensionInstance(
                    defined_from=matching_time_dimension_instance.defined_from,
                    associated_columns=(self._column_association_resolver.resolve_spec(metric_time_dimension_spec),),
                    spec=metric_time_dimension_spec,
                )
            )
            output_column_to_input_column[
                metric_time_dimension_column_association.column_name
            ] = matching_time_dimension_instance.associated_column.column_name

        output_instance_set = InstanceSet(
            measure_instances=tuple(output_measure_instances),
            dimension_instances=input_data_set.instance_set.dimension_instances,
            time_dimension_instances=tuple(output_time_dimension_instances),
            entity_instances=input_data_set.instance_set.entity_instances,
            metric_instances=input_data_set.instance_set.metric_instances,
        )
        output_instance_set = ChangeAssociatedColumns(self._column_association_resolver).transform(output_instance_set)

        from_data_set_alias = self._next_unique_table_alias()

        return SqlDataSet(
            instance_set=output_instance_set,
            sql_select_node=SqlSelectStatementNode(
                description=node.description,
                # This creates select expressions for all columns referenced in the instance set.
                select_columns=CreateSelectColumnsForInstances(
                    column_resolver=self._column_association_resolver,
                    table_alias=from_data_set_alias,
                    output_to_input_column_mapping=output_column_to_input_column,
                )
                .transform(output_instance_set)
                .as_tuple(),
                from_source=input_data_set.sql_select_node,
                from_source_alias=from_data_set_alias,
                joins_descs=(),
                group_bys=(),
                where=None,
                order_bys=(),
            ),
        )

    def visit_semi_additive_join_node(self, node: SemiAdditiveJoinNode) -> SqlDataSet:
        """Implements the behaviour of SemiAdditiveJoinNode.

        This node will get the build a data set row filtered by the aggregate function on the
        specified dimension that is non-additive. Then that dataset would be joined with the input data
        on that dimension along with grouping by entities that are also passed in.
        """
        from_data_set: SqlDataSet = node.parent_node.accept(self)

        from_data_set_alias = self._next_unique_table_alias()

        # Get the output_instance_set of the parent_node
        output_instance_set = from_data_set.instance_set
        output_instance_set = output_instance_set.transform(ChangeAssociatedColumns(self._column_association_resolver))

        # Build the JoinDescriptions to handle the row base filtering on the output_data_set
        inner_join_data_set_alias = self._next_unique_table_alias()

        column_equality_descriptions: List[ColumnEqualityDescription] = []

        # Build Time Dimension SqlSelectColumn
        time_dimension_column_name = self.column_association_resolver.resolve_spec(node.time_dimension_spec).column_name
        join_time_dimension_column_name = self.column_association_resolver.resolve_spec(
            node.time_dimension_spec.with_aggregation_state(AggregationState.COMPLETE),
        ).column_name
        time_dimension_select_column = SqlSelectColumn(
            expr=SqlFunctionExpression.build_expression_from_aggregation_type(
                aggregation_type=node.agg_by_function,
                sql_column_expression=SqlColumnReferenceExpression(
                    SqlColumnReference(
                        table_alias=inner_join_data_set_alias,
                        column_name=time_dimension_column_name,
                    ),
                ),
            ),
            column_alias=join_time_dimension_column_name,
        )
        column_equality_descriptions.append(
            ColumnEqualityDescription(
                left_column_alias=time_dimension_column_name,
                right_column_alias=join_time_dimension_column_name,
            )
        )

        # Build optional window grouping SqlSelectColumn
        entity_select_columns: List[SqlSelectColumn] = []
        for entity_spec in node.entity_specs:
            entity_column_name = self.column_association_resolver.resolve_spec(entity_spec).column_name
            entity_select_columns.append(
                SqlSelectColumn(
                    expr=SqlColumnReferenceExpression(
                        SqlColumnReference(
                            table_alias=inner_join_data_set_alias,
                            column_name=entity_column_name,
                        ),
                    ),
                    column_alias=entity_column_name,
                )
            )
            column_equality_descriptions.append(
                ColumnEqualityDescription(
                    left_column_alias=entity_column_name,
                    right_column_alias=entity_column_name,
                )
            )

        # Propogate additional group by during query time of the non-additive time dimension
        queried_time_dimension_select_column: Optional[SqlSelectColumn] = None
        if node.queried_time_dimension_spec:
            query_time_dimension_column_name = self.column_association_resolver.resolve_spec(
                node.queried_time_dimension_spec
            ).column_name
            queried_time_dimension_select_column = SqlSelectColumn(
                expr=SqlColumnReferenceExpression(
                    SqlColumnReference(
                        table_alias=inner_join_data_set_alias,
                        column_name=query_time_dimension_column_name,
                    ),
                ),
                column_alias=query_time_dimension_column_name,
            )

        row_filter_group_bys = tuple(entity_select_columns)
        if queried_time_dimension_select_column:
            row_filter_group_bys += (queried_time_dimension_select_column,)
        # Construct SelectNode for Row filtering
        row_filter_sql_select_node = SqlSelectStatementNode(
            description=f"Filter row on {node.agg_by_function.name}({time_dimension_column_name})",
            select_columns=row_filter_group_bys + (time_dimension_select_column,),
            from_source=from_data_set.sql_select_node,
            from_source_alias=inner_join_data_set_alias,
            joins_descs=(),
            group_bys=row_filter_group_bys,
            where=None,
            order_bys=(),
        )

        join_data_set_alias = self._next_unique_table_alias()
        sql_join_desc = SqlQueryPlanJoinBuilder.make_column_equality_sql_join_description(
            right_source_node=row_filter_sql_select_node,
            left_source_alias=from_data_set_alias,
            right_source_alias=join_data_set_alias,
            column_equality_descriptions=column_equality_descriptions,
            join_type=SqlJoinType.INNER,
        )
        return SqlDataSet(
            instance_set=output_instance_set,
            sql_select_node=SqlSelectStatementNode(
                description=node.description,
                select_columns=output_instance_set.transform(
                    CreateSelectColumnsForInstances(from_data_set_alias, self._column_association_resolver)
                ).as_tuple(),
                from_source=from_data_set.sql_select_node,
                from_source_alias=from_data_set_alias,
                joins_descs=(sql_join_desc,),
                group_bys=(),
                where=None,
                order_bys=(),
            ),
        )

    def visit_join_to_time_spine_node(self, node: JoinToTimeSpineNode) -> SqlDataSet:  # noqa: D
        parent_data_set = node.parent_node.accept(self)
        parent_alias = self._next_unique_table_alias()

        assert (
            len(node.requested_agg_time_dimension_specs) > 0
        ), "Must have at least one value in requested_agg_time_dimension_specs for JoinToTimeSpineNode."

        # Determine if the time spine join should use metric_time or the agg_time_dimension (metric_time takes priority).
        agg_time_dimension_for_join = node.requested_agg_time_dimension_specs[0]
        for spec in node.requested_agg_time_dimension_specs[1:]:
            if spec.element_name == METRIC_TIME_ELEMENT_NAME:
                agg_time_dimension_for_join = spec
                break

        # Find the time dimension instances in the parent data set that match the one we want to join with.
        agg_time_dimension_instances: List[TimeDimensionInstance] = []
        for instance in parent_data_set.instance_set.time_dimension_instances:
            if (
                instance.spec.date_part is None  # Ensure we don't join using an instance with date part
                and instance.spec.element_name == agg_time_dimension_for_join.element_name
                and instance.spec.entity_links == agg_time_dimension_for_join.entity_links
            ):
                agg_time_dimension_instances.append(instance)

        # Choose the instance with the smallest granularity available.
        agg_time_dimension_instances.sort(key=lambda instance: instance.spec.time_granularity.to_int())
        assert (
            len(agg_time_dimension_instances) > 0
        ), "Couldn't find requested agg_time_dimension in parent data set. The dataflow plan may have been configured incorrectly."
        agg_time_dimension_instance_for_join = agg_time_dimension_instances[0]

        # Build time spine data set using the requested agg_time_dimension name.
        agg_time_dimension_column_name = self.column_association_resolver.resolve_spec(
            agg_time_dimension_instance_for_join.spec
        ).column_name
        time_spine_alias = self._next_unique_table_alias()
        time_spine_dataset = self._make_time_spine_data_set(
<<<<<<< HEAD
            agg_time_dimension_instance=agg_time_dimension_instance_for_join,
            agg_time_dimension_column_name=agg_time_dimension_column_name,
=======
            agg_time_dimension_instance=metric_time_dimension_instance,
            agg_time_dimension_column_name=metric_time_dimension_column_name,
>>>>>>> e869fb30
            time_spine_source=self._time_spine_source,
            time_range_constraint=node.time_range_constraint,
        )

        # Build join expression.
        join_description = SqlQueryPlanJoinBuilder.make_join_to_time_spine_join_description(
            node=node,
            time_spine_alias=time_spine_alias,
            agg_time_dimension_column_name=agg_time_dimension_column_name,
            parent_sql_select_node=parent_data_set.sql_select_node,
            parent_alias=parent_alias,
        )

        # Select all instances from the parent data set, EXCEPT the requested agg_time_dimension.
        # The agg_time_dimension will be selected from the time spine data set.
        parent_instance_set = InstanceSet(
            measure_instances=parent_data_set.instance_set.measure_instances,
            dimension_instances=parent_data_set.instance_set.dimension_instances,
            time_dimension_instances=tuple(
                time_dimension_instance
                for time_dimension_instance in parent_data_set.instance_set.time_dimension_instances
                if not (
                    time_dimension_instance.spec.element_name == agg_time_dimension_for_join.element_name
                    and time_dimension_instance.spec.entity_links == agg_time_dimension_for_join.entity_links
                )
            ),
            entity_instances=parent_data_set.instance_set.entity_instances,
            metric_instances=parent_data_set.instance_set.metric_instances,
            metadata_instances=parent_data_set.instance_set.metadata_instances,
        )
        parent_select_columns = create_select_columns_for_instance_sets(
            self._column_association_resolver, OrderedDict({parent_alias: parent_instance_set})
        )

        # Select agg_time_dimension instance from time spine data set.
        assert (
            len(time_spine_dataset.instance_set.time_dimension_instances) == 1
            and len(time_spine_dataset.sql_select_node.select_columns) == 1
        ), "Time spine dataset not configured properly. Expected exactly one column."
        time_spine_dim_instance = time_spine_dataset.instance_set.time_dimension_instances[0]
        time_spine_column_select_expr: Union[
            SqlColumnReferenceExpression, SqlDateTruncExpression
        ] = SqlColumnReferenceExpression(
            SqlColumnReference(table_alias=time_spine_alias, column_name=time_spine_dim_instance.spec.qualified_name)
        )

        # Add requested granularities (if different from time_spine) and date_parts to time spine column.
        time_spine_select_columns = []
        time_spine_dim_instances = []
        where: Optional[SqlExpressionNode] = None
        for requested_time_dimension_spec in node.requested_agg_time_dimension_specs:
            # Apply granularity to time spine column select expression.
            if requested_time_dimension_spec.time_granularity == time_spine_dim_instance.spec.time_granularity:
                select_expr: SqlExpressionNode = time_spine_column_select_expr
            else:
                select_expr = SqlDateTruncExpression(
                    time_granularity=requested_time_dimension_spec.time_granularity, arg=time_spine_column_select_expr
                )
                if node.offset_to_grain:
                    # Filter down to one row per granularity period
                    new_filter = SqlComparisonExpression(
                        left_expr=select_expr, comparison=SqlComparison.EQUALS, right_expr=time_spine_column_select_expr
                    )
                    if not where:
                        where = new_filter
                    else:
                        where = SqlLogicalExpression(operator=SqlLogicalOperator.OR, args=(where, new_filter))
            # Apply date_part to time spine column select expression.
            if requested_time_dimension_spec.date_part:
                select_expr = SqlExtractExpression(date_part=requested_time_dimension_spec.date_part, arg=select_expr)
            time_dim_spec = TimeDimensionSpec(
                element_name=time_spine_dim_instance.spec.element_name,
                entity_links=time_spine_dim_instance.spec.entity_links,
                time_granularity=requested_time_dimension_spec.time_granularity,
                date_part=requested_time_dimension_spec.date_part,
                aggregation_state=time_spine_dim_instance.spec.aggregation_state,
            )
            time_spine_dim_instance = TimeDimensionInstance(
                defined_from=time_spine_dim_instance.defined_from,
                associated_columns=(self._column_association_resolver.resolve_spec(time_dim_spec),),
                spec=time_dim_spec,
            )
            time_spine_dim_instances.append(time_spine_dim_instance)
            time_spine_select_columns.append(
                SqlSelectColumn(expr=select_expr, column_alias=time_spine_dim_instance.associated_column.column_name)
            )
        time_spine_instance_set = InstanceSet(time_dimension_instances=tuple(time_spine_dim_instances))

        return SqlDataSet(
            instance_set=InstanceSet.merge([time_spine_instance_set, parent_instance_set]),
            sql_select_node=SqlSelectStatementNode(
                description=node.description,
                select_columns=tuple(time_spine_select_columns) + parent_select_columns,
                from_source=time_spine_dataset.sql_select_node,
                from_source_alias=time_spine_alias,
                joins_descs=(join_description,),
                group_bys=(),
                order_bys=(),
                where=where,
            ),
        )

    def visit_min_max_node(self, node: MinMaxNode) -> SqlDataSet:  # noqa: D
        parent_data_set = node.parent_node.accept(self)
        parent_table_alias = self._next_unique_table_alias()
        assert (
            len(parent_data_set.sql_select_node.select_columns) == 1
        ), "MinMaxNode supports exactly one parent select column."
        parent_column_alias = parent_data_set.sql_select_node.select_columns[0].column_alias

        select_columns: List[SqlSelectColumn] = []
        metadata_instances: List[MetadataInstance] = []
        for agg_type in (AggregationType.MIN, AggregationType.MAX):
            metadata_spec = MetadataSpec.from_name(name=parent_column_alias, agg_type=agg_type)
            output_column_association = self._column_association_resolver.resolve_spec(metadata_spec)
            select_columns.append(
                SqlSelectColumn(
                    expr=SqlFunctionExpression.build_expression_from_aggregation_type(
                        aggregation_type=agg_type,
                        sql_column_expression=SqlColumnReferenceExpression(
                            SqlColumnReference(table_alias=parent_table_alias, column_name=parent_column_alias)
                        ),
                    ),
                    column_alias=output_column_association.column_name,
                )
            )
            metadata_instances.append(
                MetadataInstance(associated_columns=(output_column_association,), spec=metadata_spec)
            )

        return SqlDataSet(
            instance_set=parent_data_set.instance_set.transform(ConvertToMetadata(metadata_instances)),
            sql_select_node=SqlSelectStatementNode(
                description=node.description,
                select_columns=tuple(select_columns),
                from_source=parent_data_set.sql_select_node,
                from_source_alias=parent_table_alias,
                joins_descs=(),
                group_bys=(),
                order_bys=(),
            ),
        )

    def visit_add_generated_uuid_column_node(self, node: AddGeneratedUuidColumnNode) -> SqlDataSet:
        """Implements the behaviour of AddGeneratedUuidColumnNode.

        Builds a new dataset that is the same as the output dataset, but with an additional column
        that contains a randomly generated UUID.
        """
        input_data_set: SqlDataSet = node.parent_node.accept(self)
        input_data_set_alias = self._next_unique_table_alias()

        gen_uuid_spec = MetadataSpec.from_name(MetricFlowReservedKeywords.MF_INTERNAL_UUID.value)
        output_column_association = self._column_association_resolver.resolve_spec(gen_uuid_spec)
        output_instance_set = input_data_set.instance_set.transform(
            AddMetadata(
                (
                    MetadataInstance(
                        associated_columns=(output_column_association,),
                        spec=gen_uuid_spec,
                    ),
                )
            )
        )
        gen_uuid_sql_select_column = SqlSelectColumn(
            expr=SqlGenerateUuidExpression(), column_alias=output_column_association.column_name
        )

        return SqlDataSet(
            instance_set=output_instance_set,
            sql_select_node=SqlSelectStatementNode(
                description="Add column with generated UUID",
                select_columns=input_data_set.instance_set.transform(
                    CreateSelectColumnsForInstances(input_data_set_alias, self._column_association_resolver)
                ).as_tuple()
                + (gen_uuid_sql_select_column,),
                from_source=input_data_set.sql_select_node,
                from_source_alias=input_data_set_alias,
                joins_descs=(),
                group_bys=(),
                where=None,
                order_bys=(),
            ),
        )

    def visit_join_conversion_events_node(self, node: JoinConversionEventsNode) -> SqlDataSet:
        """Builds a resulting data set with all valid conversion events.

        This node takes the conversion and base data set and joins them against an entity and
        a valid time range to get successful conversions. It then deduplicates opportunities
        via the window function `first_value` to take the closest opportunity to the
        corresponding conversion. Then it returns a data set with each row representing a
        successful conversion. Duplication may exist in the result due to a single base event
        being able to link to multiple conversion events.
        """
        base_data_set: SqlDataSet = node.base_node.accept(self)
        base_data_set_alias = self._next_unique_table_alias()

        conversion_data_set: SqlDataSet = node.conversion_node.accept(self)
        conversion_data_set_alias = self._next_unique_table_alias()

        base_time_dimension_column_name = self._column_association_resolver.resolve_spec(
            node.base_time_dimension_spec
        ).column_name
        conversion_time_dimension_column_name = self._column_association_resolver.resolve_spec(
            node.conversion_time_dimension_spec
        ).column_name
        entity_column_name = self._column_association_resolver.resolve_spec(node.entity_spec).column_name

        constant_property_column_names: List[Tuple[str, str]] = []
        for constant_property in node.constant_properties or []:
            base_property_col_name = self._column_association_resolver.resolve_spec(
                constant_property.base_spec
            ).column_name
            conversion_property_col_name = self._column_association_resolver.resolve_spec(
                constant_property.conversion_spec
            ).column_name
            constant_property_column_names.append((base_property_col_name, conversion_property_col_name))

        # Builds the join conditions that is required for a successful conversion
        sql_join_description = SqlQueryPlanJoinBuilder.make_join_conversion_join_description(
            node=node,
            base_data_set=AnnotatedSqlDataSet(
                data_set=base_data_set,
                alias=base_data_set_alias,
                _metric_time_column_name=base_time_dimension_column_name,
            ),
            conversion_data_set=AnnotatedSqlDataSet(
                data_set=conversion_data_set,
                alias=conversion_data_set_alias,
                _metric_time_column_name=conversion_time_dimension_column_name,
            ),
            column_equality_descriptions=(
                ColumnEqualityDescription(
                    left_column_alias=entity_column_name,
                    right_column_alias=entity_column_name,
                ),
            )
            + tuple(
                ColumnEqualityDescription(left_column_alias=base_col, right_column_alias=conversion_col)
                for base_col, conversion_col in constant_property_column_names
            ),
        )

        # Builds the first_value window function columns
        base_sql_column_references = base_data_set.instance_set.transform(
            CreateSqlColumnReferencesForInstances(base_data_set_alias, self._column_association_resolver)
        )

        unique_conversion_col_names = tuple(
            self._column_association_resolver.resolve_spec(spec).column_name for spec in node.unique_identifier_keys
        )
        partition_by_columns: Tuple[str, ...] = (
            entity_column_name,
            conversion_time_dimension_column_name,
        ) + unique_conversion_col_names
        if node.constant_properties:
            partition_by_columns += tuple(
                conversion_column_name for _, conversion_column_name in constant_property_column_names
            )
        base_sql_select_columns = tuple(
            SqlSelectColumn(
                expr=SqlWindowFunctionExpression(
                    sql_function=SqlWindowFunction.FIRST_VALUE,
                    sql_function_args=[
                        SqlColumnReferenceExpression(
                            SqlColumnReference(
                                table_alias=base_data_set_alias,
                                column_name=base_sql_column_reference.col_ref.column_name,
                            ),
                        )
                    ],
                    partition_by_args=[
                        SqlColumnReferenceExpression(
                            SqlColumnReference(
                                table_alias=conversion_data_set_alias,
                                column_name=column,
                            ),
                        )
                        for column in partition_by_columns
                    ],
                    order_by_args=[
                        SqlWindowOrderByArgument(
                            expr=SqlColumnReferenceExpression(
                                SqlColumnReference(
                                    table_alias=base_data_set_alias,
                                    column_name=base_time_dimension_column_name,
                                ),
                            ),
                            descending=True,
                        )
                    ],
                ),
                column_alias=base_sql_column_reference.col_ref.column_name,
            )
            for base_sql_column_reference in base_sql_column_references
        )

        conversion_data_set_output_instance_set = conversion_data_set.instance_set.transform(
            FilterElements(include_specs=InstanceSpecSet(measure_specs=(node.conversion_measure_spec,)))
        )

        # Deduplicate the fanout results
        conversion_unique_key_select_columns = tuple(
            SqlSelectColumn(
                expr=SqlColumnReferenceExpression(
                    SqlColumnReference(
                        table_alias=conversion_data_set_alias,
                        column_name=column_name,
                    ),
                ),
                column_alias=column_name,
            )
            for column_name in unique_conversion_col_names
        )
        additional_conversion_select_columns = conversion_data_set_output_instance_set.transform(
            CreateSelectColumnsForInstances(conversion_data_set_alias, self._column_association_resolver)
        ).as_tuple()
        deduped_sql_select_node = SqlSelectStatementNode(
            description=f"Dedupe the fanout with {','.join(spec.qualified_name for spec in node.unique_identifier_keys)} in the conversion data set",
            select_columns=base_sql_select_columns
            + conversion_unique_key_select_columns
            + additional_conversion_select_columns,
            from_source=base_data_set.sql_select_node,
            from_source_alias=base_data_set_alias,
            joins_descs=(sql_join_description,),
            group_bys=(),
            where=None,
            order_bys=(),
            distinct=True,
        )

        # Returns the original dataset with all the successful conversion
        output_data_set_alias = self._next_unique_table_alias()
        output_instance_set = ChangeAssociatedColumns(self._column_association_resolver).transform(
            InstanceSet.merge([conversion_data_set_output_instance_set, base_data_set.instance_set])
        )
        return SqlDataSet(
            instance_set=output_instance_set,
            sql_select_node=SqlSelectStatementNode(
                description=node.description,
                select_columns=output_instance_set.transform(
                    CreateSelectColumnsForInstances(output_data_set_alias, self._column_association_resolver)
                ).as_tuple(),
                from_source=deduped_sql_select_node,
                from_source_alias=output_data_set_alias,
                joins_descs=(),
                group_bys=(),
                where=None,
                order_bys=(),
            ),
        )<|MERGE_RESOLUTION|>--- conflicted
+++ resolved
@@ -327,13 +327,8 @@
         # Assemble time_spine dataset with metric_time_dimension to join.
         # Granularity of time_spine column should match granularity of metric_time column from parent dataset.
         time_spine_data_set = self._make_time_spine_data_set(
-<<<<<<< HEAD
-            agg_time_dimension_instance=metric_time_dimension_instance,
-            agg_time_dimension_column_name=metric_time_dimension_column_name,
-=======
             agg_time_dimension_instance=agg_time_dimension_instance,
             agg_time_dimension_column_name=agg_time_dimension_column_name,
->>>>>>> e869fb30
             time_spine_source=self._time_spine_source,
             time_range_constraint=node.time_range_constraint,
         )
@@ -1283,13 +1278,8 @@
         ).column_name
         time_spine_alias = self._next_unique_table_alias()
         time_spine_dataset = self._make_time_spine_data_set(
-<<<<<<< HEAD
             agg_time_dimension_instance=agg_time_dimension_instance_for_join,
             agg_time_dimension_column_name=agg_time_dimension_column_name,
-=======
-            agg_time_dimension_instance=metric_time_dimension_instance,
-            agg_time_dimension_column_name=metric_time_dimension_column_name,
->>>>>>> e869fb30
             time_spine_source=self._time_spine_source,
             time_range_constraint=node.time_range_constraint,
         )
