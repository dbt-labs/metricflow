from __future__ import annotations

import logging
from collections import OrderedDict
from typing import Generic, List, Optional, Sequence, TypeVar, Union

from metricflow.aggregation_properties import AggregationState, AggregationType
from metricflow.column_assoc import ColumnAssociation, SingleColumnCorrelationKey
from metricflow.constraints.time_constraint import TimeRangeConstraint
from metricflow.dag.id_generation import IdGeneratorRegistry
from metricflow.dataflow.dataflow_plan import (
    DataflowPlanNodeVisitor,
    FilterElementsNode,
    WriteToResultDataframeNode,
    OrderByLimitNode,
    ComputeMetricsNode,
    AggregateMeasuresNode,
    JoinAggregatedMeasuresByGroupByColumnsNode,
    JoinToBaseOutputNode,
    ReadSqlSourceNode,
    BaseOutput,
    ComputedMetricsOutput,
    WhereConstraintNode,
    CombineMetricsNode,
    SourceDataSetT,
    ConstrainTimeRangeNode,
    WriteToResultTableNode,
    JoinOverTimeRangeNode,
    SemiAdditiveJoinNode,
    MetricTimeDimensionTransformNode,
    JoinToTimeSpineNode,
)
from metricflow.dataset.dataset import DataSet
from metricflow.instances import (
    InstanceSet,
    MetricInstance,
    MetricModelReference,
    TimeDimensionInstance,
)
from metricflow.model.objects.metric import MetricType
from metricflow.model.semantic_model import SemanticModel
from metricflow.object_utils import assert_values_exhausted
from metricflow.plan_conversion.instance_converters import (
    AliasAggregatedMeasures,
    RemoveMeasures,
    RemoveMetrics,
    AddMetrics,
    CreateSelectColumnsForInstances,
    CreateSelectColumnsWithMeasuresAggregated,
    create_select_columns_for_instance_sets,
    AddLinkToLinkableElements,
    FilterElements,
    ChangeAssociatedColumns,
    ChangeMeasureAggregationState,
    FilterLinkableInstancesWithLeadingLink,
)
from metricflow.plan_conversion.select_column_gen import (
    SelectColumnSet,
)
from metricflow.plan_conversion.spec_transforms import (
    CreateSelectCoalescedColumnsForLinkableSpecs,
    SelectOnlyLinkableSpecs,
)
from metricflow.plan_conversion.sql_dataset import SqlDataSet
from metricflow.plan_conversion.sql_join_builder import (
    ColumnEqualityDescription,
    SqlQueryPlanJoinBuilder,
    AnnotatedSqlDataSet,
)
from metricflow.plan_conversion.time_spine import TimeSpineSource
from metricflow.protocols.sql_client import SqlEngineAttributes, SqlEngine
from metricflow.specs import (
    ColumnAssociationResolver,
    MetricSpec,
    TimeDimensionSpec,
    MeasureSpec,
)
from metricflow.sql.optimizer.optimization_levels import (
    SqlQueryOptimizationLevel,
    SqlQueryOptimizerConfiguration,
)
from metricflow.sql.sql_exprs import (
    SqlExpressionNode,
    SqlColumnReferenceExpression,
    SqlColumnReference,
    SqlStringExpression,
    SqlCastToTimestampExpression,
    SqlRatioComputationExpression,
    SqlDateTruncExpression,
    SqlTimeDeltaExpression,
    SqlStringLiteralExpression,
    SqlBetweenExpression,
<<<<<<< HEAD
    SqlAggregateFunctionExpression,
    SqlComparisonExpression,
    SqlComparison,
=======
    SqlFunctionExpression,
>>>>>>> 17ab5e93
)
from metricflow.sql.sql_plan import (
    SqlQueryPlan,
    SqlSelectStatementNode,
    SqlJoinDescription,
    SqlSelectColumn,
    SqlOrderByDescription,
    SqlJoinType,
    SqlQueryPlanNode,
    SqlTableFromClauseNode,
)
from metricflow.time.time_constants import ISO8601_PYTHON_FORMAT

logger = logging.getLogger(__name__)


# The type of data set that present at a source node.
SqlDataSetT = TypeVar("SqlDataSetT", bound=SqlDataSet)


def _make_time_range_comparison_expr(
    table_alias: str, column_alias: str, time_range_constraint: TimeRangeConstraint
) -> SqlExpressionNode:
    """Build an expression like "ds BETWEEN CAST('2020-01-01' AS TIMESTAMP) AND CAST('2020-01-02' AS TIMESTAMP)"""
    # TODO: Update when adding < day granularity support.
    return SqlBetweenExpression(
        column_arg=SqlColumnReferenceExpression(
            SqlColumnReference(
                table_alias=table_alias,
                column_name=column_alias,
            )
        ),
        start_expr=SqlCastToTimestampExpression(
            arg=SqlStringLiteralExpression(
                literal_value=time_range_constraint.start_time.strftime(ISO8601_PYTHON_FORMAT),
            )
        ),
        end_expr=SqlCastToTimestampExpression(
            arg=SqlStringLiteralExpression(
                literal_value=time_range_constraint.end_time.strftime(ISO8601_PYTHON_FORMAT),
            )
        ),
    )


class DataflowToSqlQueryPlanConverter(Generic[SqlDataSetT], DataflowPlanNodeVisitor[SqlDataSetT, SqlDataSet]):
    """Generates an SQL query plan from a node in the a metric dataflow plan."""

    def __init__(
        self,
        column_association_resolver: ColumnAssociationResolver,
        semantic_model: SemanticModel,
        time_spine_source: TimeSpineSource,
    ) -> None:
        """Constructor.

        Args:
            column_association_resolver: controls how columns for instances are generated and used between nested
            queries.
            semantic_model: Self-explanatory.
            time_spine_source: Allows getting dates for use in cumulative joins
        """
        self._column_association_resolver = column_association_resolver
        self._metric_semantics = semantic_model.metric_semantics
        self._data_source_semantics = semantic_model.data_source_semantics
        self._time_spine_source = time_spine_source

    @property
    def column_association_resolver(self) -> ColumnAssociationResolver:  # noqa: D
        return self._column_association_resolver

    def _next_unique_table_alias(self) -> str:
        """Return the next unique table alias to use in generating queries."""
        return IdGeneratorRegistry.for_class(self.__class__).create_id(prefix="subq")

    def _make_time_spine_data_set(
        self,
        metric_time_dimension_instance: TimeDimensionInstance,
        metric_time_dimension_column_name: str,
        time_spine_source: TimeSpineSource,
        time_range_constraint: Optional[TimeRangeConstraint] = None,
    ) -> SqlDataSet:
        """Make a time spine data set, which contains all date values like '2020-01-01', '2020-01-02'...

        This is useful in computing cumulative metrics. This will need to be updated to support granularities finer than a
        day.
        """
        time_spine_instance = (
            TimeDimensionInstance(
                defined_from=metric_time_dimension_instance.defined_from,
                associated_columns=(
                    ColumnAssociation(
                        column_name=metric_time_dimension_column_name,
                        single_column_correlation_key=SingleColumnCorrelationKey(),
                    ),
                ),
                spec=metric_time_dimension_instance.spec,
            ),
        )
        time_spine_instance_set = InstanceSet(
            time_dimension_instances=time_spine_instance,
        )
        description = "Date Spine"
        time_spine_table_alias = self._next_unique_table_alias()

        # If the requested granularity is the same as the granularity of the spine, do a direct select.
        if metric_time_dimension_instance.spec.time_granularity == time_spine_source.time_column_granularity:
            return SqlDataSet(
                instance_set=time_spine_instance_set,
                sql_select_node=SqlSelectStatementNode(
                    description=description,
                    # This creates select expressions for all columns referenced in the instance set.
                    select_columns=(
                        SqlSelectColumn(
                            expr=SqlColumnReferenceExpression(
                                SqlColumnReference(
                                    table_alias=time_spine_table_alias,
                                    column_name=time_spine_source.time_column_name,
                                ),
                            ),
                            column_alias=metric_time_dimension_column_name,
                        ),
                    ),
                    from_source=SqlTableFromClauseNode(sql_table=time_spine_source.spine_table),
                    from_source_alias=time_spine_table_alias,
                    joins_descs=(),
                    group_bys=(),
                    where=_make_time_range_comparison_expr(
                        table_alias=time_spine_table_alias,
                        column_alias=time_spine_source.time_column_name,
                        time_range_constraint=time_range_constraint,
                    )
                    if time_range_constraint
                    else None,
                    order_bys=(),
                ),
            )
        # If the granularity is different, apply a DATE_TRUNC() and aggregate.
        else:
            select_columns = (
                SqlSelectColumn(
                    expr=SqlDateTruncExpression(
                        time_granularity=metric_time_dimension_instance.spec.time_granularity,
                        arg=SqlColumnReferenceExpression(
                            SqlColumnReference(
                                table_alias=time_spine_table_alias,
                                column_name=time_spine_source.time_column_name,
                            ),
                        ),
                    ),
                    column_alias=metric_time_dimension_column_name,
                ),
            )
            return SqlDataSet(
                instance_set=time_spine_instance_set,
                sql_select_node=SqlSelectStatementNode(
                    description=description,
                    # This creates select expressions for all columns referenced in the instance set.
                    select_columns=select_columns,
                    from_source=SqlTableFromClauseNode(sql_table=time_spine_source.spine_table),
                    from_source_alias=time_spine_table_alias,
                    joins_descs=(),
                    group_bys=select_columns,
                    where=_make_time_range_comparison_expr(
                        table_alias=time_spine_table_alias,
                        column_alias=time_spine_source.time_column_name,
                        time_range_constraint=time_range_constraint,
                    )
                    if time_range_constraint
                    else None,
                    order_bys=(),
                ),
            )

    def visit_source_node(self, node: ReadSqlSourceNode[SqlDataSetT]) -> SqlDataSet:
        """Generate the SQL to read from the source."""
        return SqlDataSet(
            sql_select_node=node.data_set.sql_select_node,
            instance_set=node.data_set.instance_set,
        )

    def visit_join_over_time_range_node(self, node: JoinOverTimeRangeNode[SqlDataSetT]) -> SqlDataSet:
        """Generate time range join SQL"""
        table_alias_to_instance_set: OrderedDict[str, InstanceSet] = OrderedDict()

        input_data_set = node.parent_node.accept(self)
        input_data_set_alias = self._next_unique_table_alias()

        metric_time_dimension_spec: Optional[TimeDimensionSpec] = None
        metric_time_dimension_instance: Optional[TimeDimensionInstance] = None
        for instance in input_data_set.metric_time_dimension_instances:
            if len(instance.spec.identifier_links) == 0:
                metric_time_dimension_instance = instance
                metric_time_dimension_spec = instance.spec
                break

        # If the metric time dimension isn't present in the parent node it's because it wasn't requested
        # and therefore we don't need the time range join because we can just let the metric sum over all time
        if metric_time_dimension_spec is None:
            return input_data_set

        time_spine_data_set_alias = self._next_unique_table_alias()

        metric_time_dimension_column_name = self.column_association_resolver.resolve_time_dimension_spec(
            metric_time_dimension_spec
        ).column_name

        # assemble dataset with metric_time_dimension to join
        assert metric_time_dimension_instance
        time_spine_data_set = self._make_time_spine_data_set(
            metric_time_dimension_instance=metric_time_dimension_instance,
            metric_time_dimension_column_name=metric_time_dimension_column_name,
            time_spine_source=self._time_spine_source,
            time_range_constraint=node.time_range_constraint,
        )
        table_alias_to_instance_set[time_spine_data_set_alias] = time_spine_data_set.instance_set

        # Figure out which columns correspond to the time dimension that we want to join on.
        input_data_set_metric_time_column_association = input_data_set.column_association_for_time_dimension(
            metric_time_dimension_spec
        )
        input_data_set_metric_time_col = input_data_set_metric_time_column_association.column_name

        time_spine_data_set_column_associations = time_spine_data_set.column_association_for_time_dimension(
            metric_time_dimension_spec
        )
        time_spine_data_set_time_dimension_col = time_spine_data_set_column_associations.column_name

        annotated_input_data_set = AnnotatedSqlDataSet(
            data_set=input_data_set, alias=input_data_set_alias, _metric_time_column_name=input_data_set_metric_time_col
        )
        annotated_time_spine_data_set = AnnotatedSqlDataSet(
            data_set=time_spine_data_set,
            alias=time_spine_data_set_alias,
            _metric_time_column_name=time_spine_data_set_time_dimension_col,
        )

        join_desc = SqlQueryPlanJoinBuilder.make_cumulative_metric_time_range_join_description(
            node=node, metric_data_set=annotated_input_data_set, time_spine_data_set=annotated_time_spine_data_set
        )

        modified_input_instance_set = InstanceSet(
            measure_instances=input_data_set.instance_set.measure_instances,
            dimension_instances=input_data_set.instance_set.dimension_instances,
            identifier_instances=input_data_set.instance_set.identifier_instances,
            metric_instances=input_data_set.instance_set.metric_instances,
            # we omit the metric time dimension from the right side of the self-join because we need to use
            # the metric time dimension from the right side
            time_dimension_instances=tuple(
                [
                    time_dimension_instance
                    for time_dimension_instance in input_data_set.instance_set.time_dimension_instances
                    if time_dimension_instance.spec != metric_time_dimension_spec
                ]
            ),
        )
        table_alias_to_instance_set[input_data_set_alias] = modified_input_instance_set

        # The output instances are the same as the input instances.
        output_instance_set = ChangeAssociatedColumns(self._column_association_resolver).transform(
            input_data_set.instance_set
        )

        return SqlDataSet(
            instance_set=output_instance_set,
            sql_select_node=SqlSelectStatementNode(
                description=node.description,
                select_columns=create_select_columns_for_instance_sets(
                    self._column_association_resolver, table_alias_to_instance_set
                ),
                from_source=time_spine_data_set.sql_select_node,
                from_source_alias=time_spine_data_set_alias,
                joins_descs=(join_desc,),
                group_bys=(),
                where=None,
                order_bys=(),
            ),
        )

    def visit_join_to_base_output_node(self, node: JoinToBaseOutputNode[SqlDataSetT]) -> SqlDataSet:
        """Generates the query that realizes the behavior of the JoinToStandardOutputNode."""

        # Keep a mapping between the table aliases that would be used in the query and the MDO instances in that source.
        # e.g. when building "FROM from_table a JOIN right_table b", the value for key "a" would be the instances in
        # "from_table"
        table_alias_to_instance_set: OrderedDict[str, InstanceSet] = OrderedDict()

        # Convert the dataflow from the left node to a DataSet and add context for it to table_alias_to_instance_set
        # A DataSet is a bundle of the SQL query (in object form) and the MDO instances that the SQL query contains.
        from_data_set = node.left_node.accept(self)
        from_data_set_alias = self._next_unique_table_alias()
        table_alias_to_instance_set[from_data_set_alias] = from_data_set.instance_set

        # Build the join descriptions for the SqlQueryPlan - different from node.join_descriptions which are the join
        # descriptions from the dataflow plan.
        sql_join_descs: List[SqlJoinDescription] = []

        # The dataflow plan describes how the data sets coming from the parent nodes should be joined together. Use
        # those descriptions to convert them to join descriptions for the SQL query plan.
        for join_description in node.join_targets:
            join_on_identifier = join_description.join_on_identifier

            right_node_to_join: BaseOutput = join_description.join_node
            right_data_set: SqlDataSet = right_node_to_join.accept(self)
            right_data_set_alias = self._next_unique_table_alias()

            sql_join_descs.append(
                SqlQueryPlanJoinBuilder.make_base_output_join_description(
                    left_data_set=AnnotatedSqlDataSet(data_set=from_data_set, alias=from_data_set_alias),
                    right_data_set=AnnotatedSqlDataSet(data_set=right_data_set, alias=right_data_set_alias),
                    join_description=join_description,
                )
            )

            # Remove the linkable instances with the join_on_identifier as the leading link as the next step adds the
            # link. This is to avoid cases where there is a primary identifier and a dimension in the data set, and we
            # create an instance in the next step that has the same identifier link.
            # e.g. a data set has the dimension "listing__country_latest" and "listing" is a primary identifier in the
            # data set. The next step would create an instance like "listing__listing__country_latest" without this
            # filter.

            # logger.error(f"before filter is:\n{pformat_big_objects(right_data_set.instance_set.spec_set)}")
            right_data_set_instance_set_filtered = FilterLinkableInstancesWithLeadingLink(
                identifier_link=join_on_identifier,
            ).transform(right_data_set.instance_set)
            # logger.error(f"after filter is:\n{pformat_big_objects(right_data_set_instance_set_filtered.spec_set)}")

            # After the right data set is joined to the "from" data set, we need to change the links for some of the
            # instances that represent the right data set. For example, if the "from" data set contains the "bookings"
            # measure instance and the right dataset contains the "country" dimension instance, then after the join,
            # the output data set should have the "country" dimension instance with the "user_id" identifier link
            # (if "user_id" equality was the join condition). "country" -> "user_id__country"
            right_data_set_instance_set_after_join = right_data_set_instance_set_filtered.transform(
                AddLinkToLinkableElements(join_on_identifier=join_on_identifier)
            )
            table_alias_to_instance_set[right_data_set_alias] = right_data_set_instance_set_after_join

        from_data_set_output_instance_set = from_data_set.instance_set.transform(
            FilterElements(include_specs=from_data_set.instance_set.spec_set)
        )

        # Change the aggregation state for the measures to be partially aggregated if it was previously aggregated
        # since we removed the identifiers and added the dimensions. The dimensions could have the same value for
        # multiple rows, so we'll need to re-aggregate.
        from_data_set_output_instance_set = from_data_set_output_instance_set.transform(
            ChangeMeasureAggregationState(
                {
                    AggregationState.NON_AGGREGATED: AggregationState.NON_AGGREGATED,
                    AggregationState.COMPLETE: AggregationState.PARTIAL,
                    AggregationState.PARTIAL: AggregationState.PARTIAL,
                }
            )
        )

        table_alias_to_instance_set[from_data_set_alias] = from_data_set_output_instance_set

        # Construct the data set that contains the updated instances and the SQL nodes that should go in the various
        # clauses.
        return SqlDataSet(
            instance_set=InstanceSet.merge(list(table_alias_to_instance_set.values())),
            sql_select_node=SqlSelectStatementNode(
                description=node.description,
                select_columns=create_select_columns_for_instance_sets(
                    self._column_association_resolver, table_alias_to_instance_set
                ),
                from_source=from_data_set.sql_select_node,
                from_source_alias=from_data_set_alias,
                joins_descs=tuple(sql_join_descs),
                group_bys=(),
                where=None,
                order_bys=(),
            ),
        )

    def visit_join_aggregated_measures_by_groupby_columns_node(  # noqa: D
        self, node: JoinAggregatedMeasuresByGroupByColumnsNode
    ) -> SqlDataSet:
        """Generates the query that realizes the behavior of the JoinAggregatedMeasuresByGroupByColumnsNode.

        This node is a straight inner join against all of the columns used for grouping in the input
        aggregation steps. Every column should be used, and at this point all inputs are fully aggregated,
        meaning we can make assumptions about things like NULL handling and there being one row per value
        set in each data source.

        In addition, this is used in cases where we expect a final metric to be computed using these
        measures as input. Therefore, we make the assumption that any mismatch should be discarded, as
        the behavior of the metric will be undefined in that case. This is why the INNER JOIN type is
        appropriate - if a dimension value set exists in one aggregated set but not the other, there is
        no sensible metric value for that dimension set.
        """
        assert len(node.parent_nodes) > 1, "This cannot happen, the node initializer would have failed"

        table_alias_to_instance_set: OrderedDict[str, InstanceSet] = OrderedDict()

        from_data_set: SqlDataSet = node.parent_nodes[0].accept(self)
        from_data_set_alias = self._next_unique_table_alias()
        table_alias_to_instance_set[from_data_set_alias] = from_data_set.instance_set
        join_aliases = [column.column_name for column in from_data_set.groupable_column_associations]
        use_cross_join = len(join_aliases) == 0

        sql_join_descs: List[SqlJoinDescription] = []
        for aggregated_node in node.parent_nodes[1:]:
            right_data_set: SqlDataSet = aggregated_node.accept(self)
            right_data_set_alias = self._next_unique_table_alias()
            right_column_names = {column.column_name for column in right_data_set.groupable_column_associations}
            if right_column_names != set(join_aliases):
                # TODO test multi-hop dimensions and address any issues. For now, let's raise an exception.
                raise ValueError(
                    f"We only support joins where all dimensions have the same name, but we got {right_column_names} "
                    f"and {join_aliases}, which differ by {right_column_names.difference(set(join_aliases))}!"
                )
            # sort column names to ensure consistent join ordering for ease of debugging and testing
            ordered_right_column_names = sorted(right_column_names)
            column_equality_descriptions = [
                ColumnEqualityDescription(
                    left_column_alias=colname, right_column_alias=colname, treat_nulls_as_equal=True
                )
                for colname in ordered_right_column_names
            ]
            sql_join_descs.append(
                SqlQueryPlanJoinBuilder.make_column_equality_sql_join_description(
                    right_source_node=right_data_set.sql_select_node,
                    right_source_alias=right_data_set_alias,
                    left_source_alias=from_data_set_alias,
                    column_equality_descriptions=column_equality_descriptions,
                    join_type=SqlJoinType.INNER if not use_cross_join else SqlJoinType.CROSS_JOIN,
                )
            )
            # All groupby columns are shared by all inputs, so we only want the measure/metric columns
            # from the data sources on the right side of the join
            table_alias_to_instance_set[right_data_set_alias] = InstanceSet(
                measure_instances=right_data_set.instance_set.measure_instances,
                metric_instances=right_data_set.instance_set.metric_instances,
            )

        return SqlDataSet(
            instance_set=InstanceSet.merge(list(table_alias_to_instance_set.values())),
            sql_select_node=SqlSelectStatementNode(
                description=node.description,
                select_columns=create_select_columns_for_instance_sets(
                    self._column_association_resolver, table_alias_to_instance_set
                ),
                from_source=from_data_set.sql_select_node,
                from_source_alias=from_data_set_alias,
                joins_descs=tuple(sql_join_descs),
                group_bys=(),
                where=None,
                order_bys=(),
            ),
        )

    def visit_aggregate_measures_node(self, node: AggregateMeasuresNode) -> SqlDataSet:
        """Generates the query that realizes the behavior of AggregateMeasuresNode.

        This will produce a query that aggregates all measures from a given input data source per the
        measure spec

        In the event the input aggregations are applied to measures with aliases set, in case of, e.g.,
        a constraint applied to one instance of the measure but not another one, this method will
        apply the rename in the select statement for this node, and propagate that further along via an
        instance set transform to rename the measures.

        Any node operating on the output of this node will need to use the measure aliases instead of
        the measure names as references.

        """
        # Get the data from the parent, and change measure instances to the aggregated state.
        from_data_set: SqlDataSet = node.parent_node.accept(self)
        aggregated_instance_set = from_data_set.instance_set.transform(
            ChangeMeasureAggregationState(
                {
                    AggregationState.NON_AGGREGATED: AggregationState.COMPLETE,
                    AggregationState.COMPLETE: AggregationState.COMPLETE,
                    AggregationState.PARTIAL: AggregationState.COMPLETE,
                }
            )
        )
        # Also, the columns should always follow the resolver format.
        aggregated_instance_set = aggregated_instance_set.transform(
            ChangeAssociatedColumns(self._column_association_resolver)
        )

        from_data_set_alias = self._next_unique_table_alias()

        # Convert the instance set into a set of select column statements with updated aliases
        # Note any measure with an alias requirement will be recast at this point, and
        # downstream consumers of the resulting node must therefore request aggregated measures
        # by their appropriate aliases
        select_column_set: SelectColumnSet = aggregated_instance_set.transform(
            CreateSelectColumnsWithMeasuresAggregated(
                table_alias=from_data_set_alias,
                column_resolver=self._column_association_resolver,
                data_source_semantics=self._data_source_semantics,
                metric_input_measure_specs=node.metric_input_measure_specs,
            )
        )

        if any((spec.alias for spec in node.metric_input_measure_specs)):
            # This is a little silly, but we need to update the column instance set with the new aliases
            # There are a number of refactoring options - simplest is to consolidate this with
            # ChangeMeasureAggregationState, assuming there are no ordering dependencies up above
            aggregated_instance_set = aggregated_instance_set.transform(
                AliasAggregatedMeasures(metric_input_measure_specs=node.metric_input_measure_specs)
            )
            # and make sure we follow the resolver format for any newly aliased measures....
            aggregated_instance_set = aggregated_instance_set.transform(
                ChangeAssociatedColumns(self._column_association_resolver)
            )

        return SqlDataSet(
            instance_set=aggregated_instance_set,
            sql_select_node=SqlSelectStatementNode(
                description=node.description,
                # This will generate expressions with the appropriate aggregation functions e.g. SUM()
                select_columns=select_column_set.as_tuple(),
                from_source=from_data_set.sql_select_node,
                from_source_alias=from_data_set_alias,
                joins_descs=(),
                # This will generate expressions to group by the columns that don't correspond to a measure instance.
                group_bys=select_column_set.without_measure_columns().as_tuple(),
                where=None,
                order_bys=(),
            ),
        )

    def visit_compute_metrics_node(self, node: ComputeMetricsNode) -> SqlDataSet:
        """Generates the query that realizes the behavior of ComputeMetricsNode."""
        from_data_set: SqlDataSet = node.parent_node.accept(self)
        from_data_set_alias = self._next_unique_table_alias()

        # TODO: Check that all measures for the metrics are in the input instance set
        # The desired output instance set has no measures, so create a copy with those removed.
        output_instance_set: InstanceSet = from_data_set.instance_set.transform(RemoveMeasures())

        # Also, the output columns should always follow the resolver format.
        output_instance_set = output_instance_set.transform(ChangeAssociatedColumns(self._column_association_resolver))
        output_instance_set = output_instance_set.transform(RemoveMetrics())

        non_metric_select_column_set: SelectColumnSet = output_instance_set.transform(
            CreateSelectColumnsForInstances(
                table_alias=from_data_set_alias,
                column_resolver=self._column_association_resolver,
            )
        )

        # Add select columns that would compute the metrics to the select columns.
        metric_select_columns = []
        metric_instances = []
        for metric_spec in node.metric_specs:
            metric = self._metric_semantics.get_metric(metric_spec.as_reference)

            metric_expr: Optional[SqlExpressionNode] = None
            if metric.type is MetricType.RATIO:
                numerator = metric.type_params.numerator
                denominator = metric.type_params.denominator
                assert (
                    numerator is not None and denominator is not None
                ), "Missing numerator or denominator for ratio metric, this should have been caught in validation!"
                numerator_column_name = self._column_association_resolver.resolve_measure_spec(
                    MeasureSpec(element_name=numerator.post_aggregation_measure_reference.element_name)
                ).column_name
                denominator_column_name = self._column_association_resolver.resolve_measure_spec(
                    MeasureSpec(element_name=denominator.post_aggregation_measure_reference.element_name)
                ).column_name

                metric_expr = SqlRatioComputationExpression(
                    numerator=SqlColumnReferenceExpression(
                        SqlColumnReference(
                            table_alias=from_data_set_alias,
                            column_name=numerator_column_name,
                        )
                    ),
                    denominator=SqlColumnReferenceExpression(
                        SqlColumnReference(
                            table_alias=from_data_set_alias,
                            column_name=denominator_column_name,
                        )
                    ),
                )
            elif metric.type is MetricType.MEASURE_PROXY:
                if len(metric.input_measures) > 0:
                    assert (
                        len(metric.input_measures) == 1
                    ), "Measure proxy metrics should always source from exactly 1 measure."
                    expr = self._column_association_resolver.resolve_measure_spec(
                        MeasureSpec(
                            element_name=metric.input_measures[0].post_aggregation_measure_reference.element_name
                        )
                    ).column_name
                else:
                    expr = metric.name
                # Use a column reference to improve query optimization.
                metric_expr = SqlColumnReferenceExpression(
                    SqlColumnReference(
                        table_alias=from_data_set_alias,
                        column_name=expr,
                    )
                )
            elif metric.type is MetricType.CUMULATIVE:
                assert (
                    len(metric.measure_references) == 1
                ), "Cumulative metrics should always source from exactly 1 measure."
                expr = self._column_association_resolver.resolve_measure_spec(
                    MeasureSpec(element_name=metric.input_measures[0].post_aggregation_measure_reference.element_name)
                ).column_name
                metric_expr = SqlColumnReferenceExpression(
                    SqlColumnReference(
                        table_alias=from_data_set_alias,
                        column_name=expr,
                    )
                )
            elif metric.type == MetricType.EXPR or metric.type == MetricType.DERIVED:
                assert metric.type_params.expr
                metric_expr = SqlStringExpression(sql_expr=metric.type_params.expr)
            else:
                assert_values_exhausted(metric.type)

            assert metric_expr

            output_column_association = self._column_association_resolver.resolve_metric_spec(metric_spec.alias_spec)
            metric_select_columns.append(
                SqlSelectColumn(
                    expr=metric_expr,
                    column_alias=output_column_association.column_name,
                )
            )
            metric_instances.append(
                MetricInstance(
                    associated_columns=(output_column_association,),
                    defined_from=(MetricModelReference(metric_name=metric_spec.element_name),),
                    spec=metric_spec.alias_spec,
                )
            )
        output_instance_set = output_instance_set.transform(AddMetrics(metric_instances))

        combined_select_column_set = non_metric_select_column_set.merge(
            SelectColumnSet(metric_columns=metric_select_columns)
        )

        return SqlDataSet(
            instance_set=output_instance_set,
            sql_select_node=SqlSelectStatementNode(
                description=node.description,
                select_columns=combined_select_column_set.as_tuple(),
                from_source=from_data_set.sql_select_node,
                from_source_alias=from_data_set_alias,
                joins_descs=(),
                group_bys=(),
                where=None,
                order_bys=(),
            ),
        )

    def visit_order_by_limit_node(self, node: OrderByLimitNode) -> SqlDataSet:  # noqa: D
        from_data_set: SqlDataSet = node.parent_node.accept(self)
        output_instance_set = from_data_set.instance_set
        from_data_set_alias = self._next_unique_table_alias()

        # Also, the output columns should always follow the resolver format.
        output_instance_set = output_instance_set.transform(ChangeAssociatedColumns(self._column_association_resolver))

        order_by_descriptions = []
        for order_by_spec in node.order_by_specs:
            column_associations = order_by_spec.item.column_associations(self._column_association_resolver)
            for column_association in column_associations:
                order_by_descriptions.append(
                    SqlOrderByDescription(
                        expr=SqlColumnReferenceExpression(
                            col_ref=SqlColumnReference(
                                table_alias=from_data_set_alias, column_name=column_association.column_name
                            )
                        ),
                        desc=order_by_spec.descending,
                    )
                )

        return SqlDataSet(
            instance_set=output_instance_set,
            sql_select_node=SqlSelectStatementNode(
                description=node.description,
                # This creates select expressions for all columns referenced in the instance set.
                select_columns=output_instance_set.transform(
                    CreateSelectColumnsForInstances(from_data_set_alias, self._column_association_resolver)
                ).as_tuple(),
                from_source=from_data_set.sql_select_node,
                from_source_alias=from_data_set_alias,
                joins_descs=(),
                group_bys=(),
                where=None,
                order_bys=tuple(order_by_descriptions),
                limit=node.limit,
            ),
        )

    def visit_write_to_result_dataframe_node(self, node: WriteToResultDataframeNode) -> SqlDataSet:
        """This is an operation that can't be represented as an SQL query.

        Instead, it should be handled in the execution plan as an operation that runs an SQL query and saves it to
        a dataframe.
        """
        raise RuntimeError("This node type is not supported.")

    def visit_write_to_result_table_node(self, node: WriteToResultTableNode[SourceDataSetT]) -> SqlDataSet:
        """Similar to visit_write_to_result_dataframe_node()."""
        raise RuntimeError("This node type is not supported.")

    def visit_pass_elements_filter_node(self, node: FilterElementsNode) -> SqlDataSet:
        """Generates the query that realizes the behavior of FilterElementsNode."""
        from_data_set: SqlDataSet = node.parent_node.accept(self)
        output_instance_set = from_data_set.instance_set.transform(FilterElements(node.include_specs))
        from_data_set_alias = self._next_unique_table_alias()

        # Also, the output columns should always follow the resolver format.
        output_instance_set = output_instance_set.transform(ChangeAssociatedColumns(self._column_association_resolver))

        return SqlDataSet(
            instance_set=output_instance_set,
            sql_select_node=SqlSelectStatementNode(
                description=node.description,
                # This creates select expressions for all columns referenced in the instance set.
                select_columns=output_instance_set.transform(
                    CreateSelectColumnsForInstances(from_data_set_alias, self._column_association_resolver)
                ).as_tuple(),
                from_source=from_data_set.sql_select_node,
                from_source_alias=from_data_set_alias,
                joins_descs=(),
                group_bys=(),
                where=None,
                order_bys=(),
            ),
        )

    def visit_where_constraint_node(self, node: WhereConstraintNode) -> SqlDataSet:
        """Adds where clause to SQL statement from parent node"""
        from_data_set: SqlDataSet = node.parent_node.accept(self)
        output_instance_set = from_data_set.instance_set
        from_data_set_alias = self._next_unique_table_alias()

        return SqlDataSet(
            instance_set=output_instance_set,
            sql_select_node=SqlSelectStatementNode(
                description=node.description,
                # This creates select expressions for all columns referenced in the instance set.
                select_columns=output_instance_set.transform(
                    CreateSelectColumnsForInstances(from_data_set_alias, self._column_association_resolver)
                ).as_tuple(),
                from_source=from_data_set.sql_select_node,
                from_source_alias=from_data_set_alias,
                joins_descs=(),
                group_bys=(),
                where=SqlStringExpression(
                    sql_expr=node.where.where_condition,
                    used_columns=tuple(node.where.linkable_names),
                    execution_parameters=node.where.execution_parameters,
                ),
                order_bys=(),
            ),
        )

    def _make_select_columns_for_metrics(
        self,
        table_alias_to_metric_specs: OrderedDict[str, Sequence[MetricSpec]],
        aggregation_type: Optional[AggregationType],
    ) -> List[SqlSelectColumn]:
        """Creates select columns that get the given metric using the given table alias.

        e.g.

        with table_alias_to_metric_specs = {"a": MetricSpec(element_name="bookings")}

        ->

        a.bookings AS bookings
        """
        select_columns = []
        for table_alias, metric_specs in table_alias_to_metric_specs.items():
            for metric_spec in metric_specs:
                metric_column_name = self._column_association_resolver.resolve_metric_spec(metric_spec).column_name
                column_reference_expression = SqlColumnReferenceExpression(
                    col_ref=SqlColumnReference(
                        table_alias=table_alias,
                        column_name=metric_column_name,
                    )
                )
                if aggregation_type:
                    select_expression: SqlExpressionNode = SqlFunctionExpression.build_expression_from_aggregation_type(
                        aggregation_type=aggregation_type, sql_column_expression=column_reference_expression
                    )
                else:
                    select_expression = column_reference_expression

                select_columns.append(
                    SqlSelectColumn(
                        expr=select_expression,
                        column_alias=metric_column_name,
                    )
                )
        return select_columns

    def visit_combine_metrics_node(self, node: CombineMetricsNode[SqlDataSetT]) -> SqlDataSet:
        """Join computed metric datasets together to return a single dataset containing all metrics

        This node may exist in one of two situations: when metrics need to be combined in order to produce a single
        dataset with all required inputs for a derived metric (in which case the join type is INNER), or when
        metrics need to be combined in order to produce a single dataset of output for downstream consumption by
        the end user, in which case we will use FULL OUTER JOIN.

        In the case of a multi-data-source FULL OUTER JOIN the join key will be a coalesced set of all previously
        seen dimension values. For example:
            FROM (
              ...
            ) subq_9
            FULL OUTER JOIN (
              ...
            ) subq_10
            ON
              subq_9.is_instant = subq_10.is_instant
              AND subq_9.ds = subq_10.ds
            FULL OUTER JOIN (
              ...
            ) subq_11
            ON
              COALESCE(subq_9.is_instant, subq_10.is_instant) = subq_11.is_instant
              AND COALESCE(subq_9.ds, subq_10.ds) = subq_11.ds

        Whenever these nodes are joined using a FULL OUTER JOIN, we must also do a subsequent re-aggregation pass to
        deduplicate the dimension value outputs across different metrics. This can happen if one or more of the
        dimensions contains a NULL value. In that case, the FULL OUTER JOIN condition will fail, because NULL = NULL
        returns NULL. Unfortunately, there's no way to do a robust NULL-safe comparison across engines in a FULL
        OUTER JOIN context, because many engines do not support complex ON conditions or other techniques we might
        use to apply a sentinel value for NULL to NULL comparisons.
        """
        assert (
            len(node.parent_nodes) > 1
        ), "Shouldn't have a CombineMetricsNode in the dataflow plan if there's only 1 parent."

        parent_data_sets: List[AnnotatedSqlDataSet] = []
        table_alias_to_metric_specs: OrderedDict[str, Sequence[MetricSpec]] = OrderedDict()

        for parent_node in node.parent_nodes:
            parent_sql_data_set = parent_node.accept(self)
            table_alias = self._next_unique_table_alias()
            parent_data_sets.append(AnnotatedSqlDataSet(data_set=parent_sql_data_set, alias=table_alias))
            table_alias_to_metric_specs[table_alias] = parent_sql_data_set.instance_set.spec_set.metric_specs

        # When we create the components of the join that combines metrics it will be one of INNER, FULL OUTER,
        # or CROSS JOIN. Order doesn't matter for these join types, so we will use the first element in the FROM
        # clause and create join descriptions from the rest.
        from_data_set = parent_data_sets[0]
        join_data_sets = parent_data_sets[1:]

        # Sanity check that all parents have the same linkable specs before building the join descriptions.
        linkable_specs = from_data_set.data_set.instance_set.spec_set.linkable_specs
        assert all(
            [set(x.data_set.instance_set.spec_set.linkable_specs) == set(linkable_specs) for x in join_data_sets]
        ), "All parent nodes should have the same set of linkable instances since all values are coalesced."

        linkable_spec_set = from_data_set.data_set.instance_set.spec_set.transform(SelectOnlyLinkableSpecs())
        join_type = SqlJoinType.CROSS_JOIN if len(linkable_spec_set.all_specs) == 0 else node.join_type

        joins_descriptions: List[SqlJoinDescription] = []
        # TODO: refactor this loop into SqlQueryPlanJoinBuilder
        column_associations = [
            x.column_associations(self._column_association_resolver) for x in linkable_spec_set.all_specs
        ]
        assert all(
            [len(associations) == 1 for associations in column_associations]
        ), "Found more than 1 column association for a join key in the combine metrics node!"
        column_names = [associations[0].column_name for associations in column_associations]
        aliases_seen = [from_data_set.alias]
        for join_data_set in join_data_sets:
            joins_descriptions.append(
                SqlQueryPlanJoinBuilder.make_combine_metrics_join_description(
                    from_data_set=from_data_set,
                    join_data_set=join_data_set,
                    join_type=join_type,
                    column_names=column_names,
                    table_aliases_for_coalesce=aliases_seen,
                )
            )
            aliases_seen.append(join_data_set.alias)

        # We can merge all parent instances since the common linkable instances will be de-duped.
        output_instance_set = InstanceSet.merge([x.data_set.instance_set for x in parent_data_sets])
        output_instance_set = output_instance_set.transform(ChangeAssociatedColumns(self._column_association_resolver))

        metric_aggregation_type = AggregationType.MAX if node.join_type is SqlJoinType.FULL_OUTER else None
        metric_select_column_set = SelectColumnSet(
            metric_columns=self._make_select_columns_for_metrics(
                table_alias_to_metric_specs, aggregation_type=metric_aggregation_type
            )
        )
        linkable_select_column_set = linkable_spec_set.transform(
            CreateSelectCoalescedColumnsForLinkableSpecs(
                column_association_resolver=self._column_association_resolver,
                table_aliases=[x.alias for x in parent_data_sets],
            )
        )
        combined_select_column_set = linkable_select_column_set.merge(metric_select_column_set)

        return SqlDataSet(
            instance_set=output_instance_set,
            sql_select_node=SqlSelectStatementNode(
                description=node.description,
                select_columns=combined_select_column_set.as_tuple(),
                from_source=from_data_set.data_set.sql_select_node,
                from_source_alias=from_data_set.alias,
                joins_descs=tuple(joins_descriptions),
                group_bys=linkable_select_column_set.as_tuple() if node.join_type is SqlJoinType.FULL_OUTER else (),
                where=None,
                order_bys=(),
            ),
        )

    def visit_constrain_time_range_node(self, node: ConstrainTimeRangeNode[SourceDataSetT]) -> SqlDataSet:
        """Convert ConstrainTimeRangeNode to a SqlDataSet by building the time constraint comparison

        Use the smallest time granularity to build the comparison since that's what was used in the data source
        definition and it wouldn't have a DATE_TRUNC() in the expression. We want to build this:

            ds >= '2020-01-01' AND ds <= '2020-02-01'

        instead of this: DATE_TRUNC('month', ds) >= '2020-01-01' AND DATE_TRUNC('month', ds <= '2020-02-01')
        """

        from_data_set: SqlDataSet = node.parent_node.accept(self)
        from_data_set_alias = self._next_unique_table_alias()

        time_dimension_instances_for_metric_time = sorted(
            from_data_set.metric_time_dimension_instances,
            key=lambda x: x.spec.time_granularity.to_int(),
        )

        assert (
            len(time_dimension_instances_for_metric_time) > 0
        ), "No metric time dimensions found in the input data set for this node"

        time_dimension_instance_for_metric_time = time_dimension_instances_for_metric_time[0]

        # Build an expression like "ds >= CAST('2020-01-01' AS TIMESTAMP) AND ds <= CAST('2020-01-02' AS TIMESTAMP)"
        constrain_metric_time_column_condition = _make_time_range_comparison_expr(
            table_alias=from_data_set_alias,
            column_alias=time_dimension_instance_for_metric_time.associated_column.column_name,
            time_range_constraint=node.time_range_constraint,
        )

        output_instance_set = from_data_set.instance_set
        # Output columns should always follow the resolver format.
        output_instance_set = output_instance_set.transform(ChangeAssociatedColumns(self._column_association_resolver))

        return SqlDataSet(
            instance_set=output_instance_set,
            sql_select_node=SqlSelectStatementNode(
                description=node.description,
                # This creates select expressions for all columns referenced in the instance set.
                select_columns=output_instance_set.transform(
                    CreateSelectColumnsForInstances(from_data_set_alias, self._column_association_resolver)
                ).as_tuple(),
                from_source=from_data_set.sql_select_node,
                from_source_alias=from_data_set_alias,
                joins_descs=(),
                group_bys=(),
                where=constrain_metric_time_column_condition,
                order_bys=(),
            ),
        )

    def convert_to_sql_query_plan(
        self,
        sql_engine_attributes: SqlEngineAttributes,
        sql_query_plan_id: str,
        dataflow_plan_node: Union[BaseOutput, ComputedMetricsOutput],
        optimization_level: SqlQueryOptimizationLevel = SqlQueryOptimizationLevel.O4,
    ) -> SqlQueryPlan:
        """Create an SQL query plan that represents the computation up to the given dataflow plan node."""

        sql_select_node: SqlQueryPlanNode = dataflow_plan_node.accept(self).sql_select_node

        # TODO: Make this a more generally accessible attribute instead of checking against the
        # BigQuery-ness of the engine
        use_column_alias_in_group_by = sql_engine_attributes.sql_engine_type is SqlEngine.BIGQUERY

        for optimizer in SqlQueryOptimizerConfiguration.optimizers_for_level(
            optimization_level, use_column_alias_in_group_by=use_column_alias_in_group_by
        ):
            logger.info(f"Applying optimizer: {optimizer.__class__.__name__}")
            sql_select_node = optimizer.optimize(sql_select_node)

        return SqlQueryPlan(plan_id=sql_query_plan_id, render_node=sql_select_node)

    def visit_metric_time_dimension_transform_node(
        self, node: MetricTimeDimensionTransformNode[SqlDataSetT]
    ) -> SqlDataSet:
        """Implement the behavior of the MetricTimeDimensionTransformNode.

        This node will create an output data set that is similar to the input data set, but the measure instances it
        contains is a subset of the input data set. Only measure instances that have an aggregation time dimension
        matching the one defined in the node will be passed. In addition, an additional time dimension instance for
        "metric time" will be included. See DataSet.metric_time_dimension_reference().
        """
        input_data_set: SqlDataSet = node.parent_node.accept(self)

        # Find which measures have an aggregation time dimension that is the same as the one specified in the node.
        # Only these measures will be in the output data set.
        output_measure_instances = []
        for measure_instance in input_data_set.instance_set.measure_instances:
            measure = self._data_source_semantics.get_measure(measure_instance.spec.as_reference)
            if measure.checked_agg_time_dimension == node.aggregation_time_dimension_reference:
                output_measure_instances.append(measure_instance)

        if len(output_measure_instances) == 0:
            raise RuntimeError(
                f"No measure instances in the input source match the aggregation time dimension "
                f"{node.aggregation_time_dimension_reference}. Check if the dataflow plan was constructed correctly."
            )

        # Find time dimension instances that refer to the same dimension as the one specified in the node.
        matching_time_dimension_instances = []
        for time_dimension_instance in input_data_set.instance_set.time_dimension_instances:
            # The specification for the time dimension to use for aggregation is the local one.
            if (
                len(time_dimension_instance.spec.identifier_links) == 0
                and time_dimension_instance.spec.reference == node.aggregation_time_dimension_reference
            ):
                matching_time_dimension_instances.append(time_dimension_instance)

        output_time_dimension_instances: List[TimeDimensionInstance] = []
        output_time_dimension_instances.extend(input_data_set.instance_set.time_dimension_instances)
        output_column_to_input_column: OrderedDict[str, str] = OrderedDict()

        # For those matching time dimension instances, create the analog metric time dimension instances for the output.
        for matching_time_dimension_instance in matching_time_dimension_instances:
            metric_time_dimension_spec = DataSet.metric_time_dimension_spec(
                matching_time_dimension_instance.spec.time_granularity
            )
            metric_time_dimension_column_association = self._column_association_resolver.resolve_time_dimension_spec(
                metric_time_dimension_spec
            )
            output_time_dimension_instances.append(
                TimeDimensionInstance(
                    defined_from=matching_time_dimension_instance.defined_from,
                    associated_columns=(
                        self._column_association_resolver.resolve_time_dimension_spec(metric_time_dimension_spec),
                    ),
                    spec=metric_time_dimension_spec,
                )
            )
            output_column_to_input_column[
                metric_time_dimension_column_association.column_name
            ] = matching_time_dimension_instance.associated_column.column_name
        output_instance_set = InstanceSet(
            measure_instances=tuple(output_measure_instances),
            dimension_instances=input_data_set.instance_set.dimension_instances,
            time_dimension_instances=tuple(output_time_dimension_instances),
            identifier_instances=input_data_set.instance_set.identifier_instances,
            metric_instances=input_data_set.instance_set.metric_instances,
        )
        output_instance_set = ChangeAssociatedColumns(self._column_association_resolver).transform(output_instance_set)

        from_data_set_alias = self._next_unique_table_alias()

        return SqlDataSet(
            instance_set=output_instance_set,
            sql_select_node=SqlSelectStatementNode(
                description=node.description,
                # This creates select expressions for all columns referenced in the instance set.
                select_columns=CreateSelectColumnsForInstances(
                    column_resolver=self._column_association_resolver,
                    table_alias=from_data_set_alias,
                    output_to_input_column_mapping=output_column_to_input_column,
                )
                .transform(output_instance_set)
                .as_tuple(),
                from_source=input_data_set.sql_select_node,
                from_source_alias=from_data_set_alias,
                joins_descs=(),
                group_bys=(),
                where=None,
                order_bys=(),
            ),
        )

    def visit_semi_additive_join_node(self, node: SemiAdditiveJoinNode) -> SqlDataSet:
        """Implements the behaviour of SemiAdditiveJoinNode

        This node will get the build a data set row filtered by the aggregate function on the
        specified dimension that is non-additive. Then that dataset would be joined with the input data
        on that dimension along with grouping by identifiers that are also passed in.
        """
        from_data_set: SqlDataSet = node.parent_node.accept(self)

        from_data_set_alias = self._next_unique_table_alias()

        # Get the output_instance_set of the parent_node
        output_instance_set = from_data_set.instance_set
        output_instance_set = output_instance_set.transform(ChangeAssociatedColumns(self._column_association_resolver))

        # Build the JoinDescriptions to handle the row base filtering on the output_data_set
        inner_join_data_set_alias = self._next_unique_table_alias()

        column_equality_descriptions: List[ColumnEqualityDescription] = []

        # Build Time Dimension SqlSelectColumn
        time_dimension_column_name = self.column_association_resolver.resolve_time_dimension_spec(
            time_dimension_spec=node.time_dimension_spec
        ).column_name
        join_time_dimension_column_name = self.column_association_resolver.resolve_time_dimension_spec(
            time_dimension_spec=node.time_dimension_spec,
            aggregation_state=AggregationState.COMPLETE,
        ).column_name
        time_dimension_select_column = SqlSelectColumn(
            expr=SqlFunctionExpression.build_expression_from_aggregation_type(
                aggregation_type=node.agg_by_function,
                sql_column_expression=SqlColumnReferenceExpression(
                    SqlColumnReference(
                        table_alias=inner_join_data_set_alias,
                        column_name=time_dimension_column_name,
                    ),
                ),
            ),
            column_alias=join_time_dimension_column_name,
        )
        column_equality_descriptions.append(
            ColumnEqualityDescription(
                left_column_alias=time_dimension_column_name,
                right_column_alias=join_time_dimension_column_name,
            )
        )

        # Build optional window grouping SqlSelectColumn
        identifier_select_columns: List[SqlSelectColumn] = []
        for identifier_spec in node.identifier_specs:
            identifier_column_associations = self.column_association_resolver.resolve_identifier_spec(identifier_spec)
            assert len(identifier_column_associations) == 1, "Composite identifiers not supported"
            identifier_column_name = identifier_column_associations[0].column_name
            identifier_select_columns.append(
                SqlSelectColumn(
                    expr=SqlColumnReferenceExpression(
                        SqlColumnReference(
                            table_alias=inner_join_data_set_alias,
                            column_name=identifier_column_name,
                        ),
                    ),
                    column_alias=identifier_column_name,
                )
            )
            column_equality_descriptions.append(
                ColumnEqualityDescription(
                    left_column_alias=identifier_column_name,
                    right_column_alias=identifier_column_name,
                )
            )

        # Propogate additional group by during query time of the non-additive time dimension
        queried_time_dimension_select_column: Optional[SqlSelectColumn] = None
        if node.queried_time_dimension_spec:
            query_time_dimension_column_name = self.column_association_resolver.resolve_time_dimension_spec(
                node.queried_time_dimension_spec
            ).column_name
            queried_time_dimension_select_column = SqlSelectColumn(
                expr=SqlColumnReferenceExpression(
                    SqlColumnReference(
                        table_alias=inner_join_data_set_alias,
                        column_name=query_time_dimension_column_name,
                    ),
                ),
                column_alias=query_time_dimension_column_name,
            )

        row_filter_group_bys = tuple(identifier_select_columns)
        if queried_time_dimension_select_column:
            row_filter_group_bys += (queried_time_dimension_select_column,)
        # Construct SelectNode for Row filtering
        row_filter_sql_select_node = SqlSelectStatementNode(
            description=f"Filter row on {node.agg_by_function.name}({time_dimension_column_name})",
            select_columns=row_filter_group_bys + (time_dimension_select_column,),
            from_source=from_data_set.sql_select_node,
            from_source_alias=inner_join_data_set_alias,
            joins_descs=(),
            group_bys=row_filter_group_bys,
            where=None,
            order_bys=(),
        )

        join_data_set_alias = self._next_unique_table_alias()
        sql_join_desc = SqlQueryPlanJoinBuilder.make_column_equality_sql_join_description(
            right_source_node=row_filter_sql_select_node,
            left_source_alias=from_data_set_alias,
            right_source_alias=join_data_set_alias,
            column_equality_descriptions=column_equality_descriptions,
            join_type=SqlJoinType.INNER,
        )
        return SqlDataSet(
            instance_set=output_instance_set,
            sql_select_node=SqlSelectStatementNode(
                description=node.description,
                select_columns=output_instance_set.transform(
                    CreateSelectColumnsForInstances(from_data_set_alias, self._column_association_resolver)
                ).as_tuple(),
                from_source=from_data_set.sql_select_node,
                from_source_alias=from_data_set_alias,
                joins_descs=(sql_join_desc,),
                group_bys=(),
                where=None,
                order_bys=(),
            ),
        )

    def visit_join_to_time_spine_node(self, node: JoinToTimeSpineNode[SourceDataSetT]) -> SqlDataSet:  # noqa: D
        parent_data_set = node.parent_node.accept(self)
        parent_alias = self._next_unique_table_alias()

        # Build time spine dataset
        metric_time_dimension_instance: Optional[TimeDimensionInstance] = None
        for instance in parent_data_set.metric_time_dimension_instances:
            if len(instance.spec.identifier_links) == 0:
                # Use the instance with the lowest granularity
                if not metric_time_dimension_instance or (
                    instance.spec.time_granularity < metric_time_dimension_instance.spec.time_granularity
                ):
                    metric_time_dimension_instance = instance
        assert (
            metric_time_dimension_instance
        ), "Can't query offset metric without a time dimension. Validations should have prevented this."
        metric_time_dimension_column_name = self.column_association_resolver.resolve_time_dimension_spec(
            metric_time_dimension_instance.spec
        ).column_name
        time_spine_alias = self._next_unique_table_alias()
        time_spine_dataset = self._make_time_spine_data_set(
            metric_time_dimension_instance=metric_time_dimension_instance,
            metric_time_dimension_column_name=metric_time_dimension_column_name,
            time_spine_source=self._time_spine_source,
            time_range_constraint=node.time_range_constraint,
        )

        # Build join expression
        left_expr: SqlExpressionNode = SqlColumnReferenceExpression(
            col_ref=SqlColumnReference(table_alias=time_spine_alias, column_name=metric_time_dimension_column_name)
        )
        if node.offset_window:
            left_expr = SqlTimeDeltaExpression(
                arg=left_expr, count=node.offset_window.count, granularity=node.offset_window.granularity
            )
        elif node.offset_to_grain:
            left_expr = SqlDateTruncExpression(time_granularity=node.offset_to_grain, arg=left_expr)

        join_description = SqlJoinDescription(
            right_source=parent_data_set.sql_select_node,
            right_source_alias=parent_alias,
            on_condition=SqlComparisonExpression(
                left_expr=left_expr,
                comparison=SqlComparison.EQUALS,
                right_expr=SqlColumnReferenceExpression(
                    col_ref=SqlColumnReference(table_alias=parent_alias, column_name=metric_time_dimension_column_name)
                ),
            ),
            join_type=SqlJoinType.LEFT_OUTER,  # TODO: test other join types
        )

        # Use metric_time instance from time spine, all instances EXCEPT metric_time from parent data set.
        non_metric_time_parent_instance_set = InstanceSet(
            measure_instances=parent_data_set.instance_set.measure_instances,
            dimension_instances=parent_data_set.instance_set.dimension_instances,
            time_dimension_instances=tuple(
                time_dimension_instance
                for time_dimension_instance in parent_data_set.instance_set.time_dimension_instances
                if time_dimension_instance.spec.element_name != DataSet.metric_time_dimension_reference().element_name
            ),
            identifier_instances=parent_data_set.instance_set.identifier_instances,
            metric_instances=parent_data_set.instance_set.metric_instances,
            metadata_instances=parent_data_set.instance_set.metadata_instances,
        )
        table_alias_to_instance_set = OrderedDict(
            {time_spine_alias: time_spine_dataset.instance_set, parent_alias: non_metric_time_parent_instance_set}
        )

        return SqlDataSet(
            instance_set=InstanceSet.merge(list(table_alias_to_instance_set.values())),
            sql_select_node=SqlSelectStatementNode(
                description=node.description,
                select_columns=create_select_columns_for_instance_sets(
                    self._column_association_resolver, table_alias_to_instance_set
                ),
                from_source=time_spine_dataset.sql_select_node,
                from_source_alias=time_spine_alias,
                joins_descs=(join_description,),
                group_bys=(),
                order_bys=(),
            ),
        )<|MERGE_RESOLUTION|>--- conflicted
+++ resolved
@@ -90,13 +90,9 @@
     SqlTimeDeltaExpression,
     SqlStringLiteralExpression,
     SqlBetweenExpression,
-<<<<<<< HEAD
-    SqlAggregateFunctionExpression,
     SqlComparisonExpression,
     SqlComparison,
-=======
     SqlFunctionExpression,
->>>>>>> 17ab5e93
 )
 from metricflow.sql.sql_plan import (
     SqlQueryPlan,
