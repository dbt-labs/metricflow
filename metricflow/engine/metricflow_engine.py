--- conflicted
+++ resolved
@@ -537,17 +537,10 @@
             linkable_dimensions_tuple,
         ) in path_key_to_linkable_dimensions.items():
             for linkable_dimension in linkable_dimensions_tuple:
-<<<<<<< HEAD
-=======
                 # Simple dimensions shouldn't show date part items.
                 if linkable_dimension.date_part is not None:
                     continue
-                semantic_model = self._semantic_manifest_lookup.semantic_model_lookup.get_by_reference(
-                    linkable_dimension.semantic_model_origin
-                )
-                assert semantic_model
-
->>>>>>> ae844f5e
+
                 if LinkableElementProperties.METRIC_TIME in linkable_dimension.properties:
                     metric_time_name = DataSet.metric_time_dimension_name()
                     assert linkable_dimension.element_name == metric_time_name, (
