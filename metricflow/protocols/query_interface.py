from __future__ import annotations

from abc import abstractmethod
from typing import Optional, Protocol, Sequence


class QueryInterfaceMetric(Protocol):
    """Represents the interface for Metric in the query interface."""

    @abstractmethod
    def descending(self, _is_descending: bool) -> QueryInterfaceMetric:
        """Set the sort order for order-by."""
        pass


class QueryInterfaceDimension(Protocol):
    """Represents the interface for Dimension in the query interface."""

    @abstractmethod
    def grain(self, _grain: str) -> QueryInterfaceDimension:
        """The time granularity."""
<<<<<<< HEAD
        raise NotImplementedError

=======
        pass

    @abstractmethod
>>>>>>> 32f8ae0a
    def descending(self, _is_descending: bool) -> QueryInterfaceDimension:
        """Set the sort order for order-by."""
        pass

    @abstractmethod
    def date_part(self, _date_part: str) -> QueryInterfaceDimension:
        """Date part to extract from the dimension."""
        pass


class QueryInterfaceDimensionFactory(Protocol):
    """Creates a Dimension for the query interface.

    Represented as the Dimension constructor in the Jinja sandbox.
    """

    @abstractmethod
    def create(self, name: str, entity_path: Sequence[str] = ()) -> QueryInterfaceDimension:
        """Create a QueryInterfaceDimension."""
        pass


class QueryInterfaceTimeDimension(Protocol):
    """Represents the interface for TimeDimension in the query interface."""

    pass


class QueryInterfaceTimeDimensionFactory(Protocol):
    """Creates a TimeDimension for the query interface.

    Represented as the TimeDimension constructor in the Jinja sandbox.
    """

    @abstractmethod
    def create(
        self,
        time_dimension_name: str,
        time_granularity_name: str,
        entity_path: Sequence[str] = (),
        descending: Optional[bool] = None,
        date_part_name: Optional[str] = None,
    ) -> QueryInterfaceTimeDimension:
        """Create a TimeDimension."""
        pass


class QueryInterfaceEntity(Protocol):
    """Represents the interface for Entity in the query interface."""

    pass


class QueryInterfaceEntityFactory(Protocol):
    """Creates an Entity for the query interface.

    Represented as the Entity constructor in the Jinja sandbox.
    """

    @abstractmethod
    def create(self, entity_name: str, entity_path: Sequence[str] = ()) -> QueryInterfaceEntity:
        """Create an Entity."""
        pass<|MERGE_RESOLUTION|>--- conflicted
+++ resolved
@@ -19,14 +19,9 @@
     @abstractmethod
     def grain(self, _grain: str) -> QueryInterfaceDimension:
         """The time granularity."""
-<<<<<<< HEAD
-        raise NotImplementedError
-
-=======
         pass
 
     @abstractmethod
->>>>>>> 32f8ae0a
     def descending(self, _is_descending: bool) -> QueryInterfaceDimension:
         """Set the sort order for order-by."""
         pass
