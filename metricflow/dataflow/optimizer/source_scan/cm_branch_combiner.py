--- conflicted
+++ resolved
@@ -414,9 +414,6 @@
         self._log_visit_node_type(node)
         return self._default_handler(node)
 
-<<<<<<< HEAD
-    def visit_min_max_node(self, node: MinMaxNode) -> ComputeMetricsBranchCombinerResult:  # noqa: D
-=======
     def visit_add_generated_uuid_column_node(  # noqa: D
         self, node: AddGeneratedUuidColumnNode
     ) -> ComputeMetricsBranchCombinerResult:
@@ -426,6 +423,9 @@
     def visit_join_conversion_events_node(  # noqa: D
         self, node: JoinConversionEventsNode
     ) -> ComputeMetricsBranchCombinerResult:
->>>>>>> aa7724bf
+        self._log_visit_node_type(node)
+        return self._default_handler(node)
+
+    def visit_min_max_node(self, node: MinMaxNode) -> ComputeMetricsBranchCombinerResult:  # noqa: D
         self._log_visit_node_type(node)
         return self._default_handler(node)