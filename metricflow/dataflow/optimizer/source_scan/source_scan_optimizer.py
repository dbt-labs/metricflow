from __future__ import annotations

import logging
from dataclasses import dataclass
from typing import List, Optional, Sequence

from metricflow.dag.id_generation import OPTIMIZED_DATAFLOW_PLAN_PREFIX, IdGeneratorRegistry
from metricflow.dataflow.dataflow_plan import (
    AddGeneratedUuidColumnNode,
    AggregateMeasuresNode,
    BaseOutput,
    CombineAggregatedOutputsNode,
    ComputeMetricsNode,
    ConstrainTimeRangeNode,
    DataflowPlan,
    DataflowPlanNode,
    DataflowPlanNodeVisitor,
    FilterElementsNode,
    JoinConversionEventsNode,
    JoinOverTimeRangeNode,
    JoinToBaseOutputNode,
    JoinToTimeSpineNode,
    MetricTimeDimensionTransformNode,
    MinMaxNode,
    OrderByLimitNode,
    ReadSqlSourceNode,
    SemiAdditiveJoinNode,
    SinkOutput,
    WhereConstraintNode,
    WriteToResultDataframeNode,
    WriteToResultTableNode,
)
from metricflow.dataflow.dataflow_plan_to_text import dataflow_dag_as_text
from metricflow.dataflow.optimizer.dataflow_plan_optimizer import DataflowPlanOptimizer
from metricflow.dataflow.optimizer.source_scan.cm_branch_combiner import (
    ComputeMetricsBranchCombiner,
    ComputeMetricsBranchCombinerResult,
)

logger = logging.getLogger(__name__)


@dataclass(frozen=True)
class OptimizeBranchResult:  # noqa: D
    base_output_node: Optional[BaseOutput] = None
    sink_node: Optional[SinkOutput] = None

    @property
    def checked_base_output(self) -> BaseOutput:  # noqa: D
        assert self.base_output_node, f"Expected the result of traversal to produce a {BaseOutput}"
        return self.base_output_node

    @property
    def checked_sink_node(self) -> SinkOutput:  # noqa: D
        assert self.sink_node, f"Expected the result of traversal to produce a {SinkOutput}"
        return self.sink_node


@dataclass(frozen=True)
class BranchCombinationResult:
    """Holds the results of combining a branch (right_branch) with one of the branches in a list (left_branch)."""

    left_branch: BaseOutput
    right_branch: BaseOutput
    combined_branch: Optional[BaseOutput] = None


class SourceScanOptimizer(
    DataflowPlanNodeVisitor[OptimizeBranchResult],
    DataflowPlanOptimizer,
):
    """Reduces the number of scans (ReadSqlSourceNodes) in a dataflow plan.

    This attempts to reduce the number of scans by combining the parent nodes of CombineAggregatedOutputsNode via the
    ComputeMetricsBranchCombiner.

    A plan with a structure similar to
        ...
        <CombineAggregatedOutputsNode>
            <ComputeMetricsNode metrics="[metric0]">
                <AggregateMeasuresNode>
                ...
                </AggregateMeasuresNode>
            </ComputeMetricsNode>
            <ComputeMetricsNode metrics="[metrics1]">
                <AggregateMeasuresNode>
                ...
                </AggregateMeasuresNode>
            </ComputeMetricsNode>
            <ComputeMetricsNode metric="[metrics2]">
                <AggregateMeasuresNode>
                ...
                </AggregateMeasuresNode>
            </ComputeMetricsNode>
        </CombineAggregatedOutputsNode>
        ...
    will be converted to
        ...
        <CombineAggregatedOutputsNode>
            <ComputeMetricsNode metrics="[metric0, metric1]">
                <AggregateMeasuresNode>
                ...
                </AggregateMeasuresNode>
            </ComputeMetricsNode>
            <ComputeMetricsNode metrics="[metric2]">
                <AggregateMeasuresNode>
                ...
                </AggregateMeasuresNode>
            </ComputeMetricsNode>
        </CombineAggregatedOutputsNode>
        ...
    when possible.

    In cases where all ComputeMetricsNodes can be combined into a single one, the CombineAggregatedOutputsNode may be removed as
    well.

    This traverses the dataflow plan using DFS. When visiting a node (current_node), it first runs the optimization
    process on the parent branches, then tries to create a more optimal version of the current_node with those optimized
    parents.
    """

    def __init__(self) -> None:  # noqa: D
        self._log_level = logging.DEBUG

    def _log_visit_node_type(self, node: DataflowPlanNode) -> None:
        logger.log(level=self._log_level, msg=f"Visiting {node}")

    def _default_base_output_handler(
        self,
        node: BaseOutput,
    ) -> OptimizeBranchResult:
        optimized_parents: Sequence[OptimizeBranchResult] = tuple(
            parent_node.accept(self) for parent_node in node.parent_nodes
        )
        # Parents should always be BaseOutput
        return OptimizeBranchResult(
            base_output_node=node.with_new_parents(tuple(x.checked_base_output for x in optimized_parents))
        )

    def _default_sink_node_handler(
        self,
        node: SinkOutput,
    ) -> OptimizeBranchResult:
        optimized_parents: Sequence[OptimizeBranchResult] = tuple(
            parent_node.accept(self) for parent_node in node.parent_nodes
        )
        # Parents should always be BaseOutput
        return OptimizeBranchResult(
            sink_node=node.with_new_parents(tuple(x.checked_base_output for x in optimized_parents))
        )

    def visit_source_node(self, node: ReadSqlSourceNode) -> OptimizeBranchResult:  # noqa: D
        self._log_visit_node_type(node)
        return self._default_base_output_handler(node)

    def visit_join_to_base_output_node(self, node: JoinToBaseOutputNode) -> OptimizeBranchResult:  # noqa: D
        self._log_visit_node_type(node)
        return self._default_base_output_handler(node)

    def visit_aggregate_measures_node(self, node: AggregateMeasuresNode) -> OptimizeBranchResult:  # noqa: D
        self._log_visit_node_type(node)
        return self._default_base_output_handler(node)

    def visit_compute_metrics_node(self, node: ComputeMetricsNode) -> OptimizeBranchResult:  # noqa: D
        self._log_visit_node_type(node)
        # Run the optimizer on the parent branch to handle derived metrics, which are defined recursively in the DAG.
        optimized_parent_result: OptimizeBranchResult = node.parent_node.accept(self)
        if optimized_parent_result.base_output_node is not None:
            return OptimizeBranchResult(
                base_output_node=ComputeMetricsNode(
                    parent_node=optimized_parent_result.base_output_node,
                    metric_specs=node.metric_specs,
                )
            )

        return OptimizeBranchResult(base_output_node=node)

    def visit_order_by_limit_node(self, node: OrderByLimitNode) -> OptimizeBranchResult:  # noqa: D
        self._log_visit_node_type(node)
        return self._default_base_output_handler(node)

    def visit_where_constraint_node(self, node: WhereConstraintNode) -> OptimizeBranchResult:  # noqa: D
        self._log_visit_node_type(node)
        return self._default_base_output_handler(node)

    def visit_write_to_result_dataframe_node(self, node: WriteToResultDataframeNode) -> OptimizeBranchResult:  # noqa: D
        self._log_visit_node_type(node)
        return self._default_sink_node_handler(node)

    def visit_write_to_result_table_node(self, node: WriteToResultTableNode) -> OptimizeBranchResult:  # noqa: D
        self._log_visit_node_type(node)
        return self._default_sink_node_handler(node)

    def visit_pass_elements_filter_node(self, node: FilterElementsNode) -> OptimizeBranchResult:  # noqa: D
        self._log_visit_node_type(node)
        return self._default_base_output_handler(node)

    @staticmethod
    def _combine_branches(
        left_branches: Sequence[BaseOutput], right_branch: BaseOutput
    ) -> Sequence[BranchCombinationResult]:
        """Combine the right branch with one of the left branches.

        This is intended to be used in a loop where the goal is to combine a set of branches with each other in the most
        optimal way. This should be the case if the combination of branches is commutative e.g. if combining branches
        (a + b) + c is the same as a + (b + c).
        """
        results = []
        combined = False
        for left_branch in left_branches:
            # Try combining only if we haven't combined before.
            if not combined:
                combiner = ComputeMetricsBranchCombiner(left_branch_node=left_branch)
                combiner_result: ComputeMetricsBranchCombinerResult = right_branch.accept(combiner)
                if combiner_result.combined_branch is not None:
                    combined = True
                    results.append(
                        BranchCombinationResult(
                            left_branch=left_branch,
                            right_branch=right_branch,
                            combined_branch=combiner_result.combined_branch,
                        )
                    )
                    continue

            # Add to results if we didn't combine with left_branch
            results.append(
                BranchCombinationResult(
                    left_branch=left_branch,
                    right_branch=right_branch,
                )
            )
        return results

    def visit_combine_aggregated_outputs_node(  # noqa: D
        self, node: CombineAggregatedOutputsNode
    ) -> OptimizeBranchResult:
        self._log_visit_node_type(node)
        # The parent node of the CombineAggregatedOutputsNode can be either ComputeMetricsNodes or CombineAggregatedOutputsNodes

        # Stores the result of running this optimizer on each parent branch separately.
        optimized_parent_branches = []
        logger.log(level=self._log_level, msg=f"{node} has {len(node.parent_nodes)} parent branches")

        # Run the optimizer on the parent branch to handle derived metrics, which are defined recursively in the DAG.
        for parent_branch in node.parent_nodes:
            result: OptimizeBranchResult = parent_branch.accept(self)

            assert result.sink_node is None, (
                f"Traversing the parents of of {node.__class__.__name__} should not have produced any "
                f"{SinkOutput.__class__.__name__} nodes"
            )

            assert (
                result.base_output_node is not None
            ), f"Traversing the parents of a CombineAggregatedOutputsNode should always produce a BaseOutput. Got: {result}"
            optimized_parent_branches.append(result.base_output_node)

        # Try to combine (using ComputeMetricsBranchCombiner) as many parent branches as possible in a
        # greedy N^2 approach. The optimality of this approach needs more thought to prove conclusively, but given
        # the seemingly transitive properties of the combination operation, this seems reasonable.
        combined_parent_branches: List[BaseOutput] = []
        for optimized_parent_branch in optimized_parent_branches:
            combination_results = SourceScanOptimizer._combine_branches(
                left_branches=combined_parent_branches, right_branch=optimized_parent_branch
            )

            # If optimized_parent_branch couldn't be combined with any of the existing ones, add it to the list.
            if not any(x.combined_branch is not None for x in combination_results):
                combined_parent_branches.append(optimized_parent_branch)
            # Otherwise, replaced the branch with the one that was combined in combined_parent_branches
            else:
                combined_parent_branches = [
                    branch_combination_result.left_branch
                    if branch_combination_result.combined_branch is None
                    else branch_combination_result.combined_branch
                    for branch_combination_result in combination_results
                ]

        logger.log(level=self._log_level, msg=f"Got {len(combined_parent_branches)} branches after combination")
        assert len(combined_parent_branches) > 0

        # If we were able to reduce the parent branches of the CombineAggregatedOutputsNode into a single one, there's no need
        # for a CombineAggregatedOutputsNode.
        if len(combined_parent_branches) == 1:
            return OptimizeBranchResult(base_output_node=combined_parent_branches[0])

        return OptimizeBranchResult(
            base_output_node=CombineAggregatedOutputsNode(parent_nodes=combined_parent_branches)
        )

    def visit_constrain_time_range_node(self, node: ConstrainTimeRangeNode) -> OptimizeBranchResult:  # noqa: D
        self._log_visit_node_type(node)
        return self._default_base_output_handler(node)

    def visit_join_over_time_range_node(self, node: JoinOverTimeRangeNode) -> OptimizeBranchResult:  # noqa: D
        self._log_visit_node_type(node)
        return self._default_base_output_handler(node)

    def visit_semi_additive_join_node(self, node: SemiAdditiveJoinNode) -> OptimizeBranchResult:  # noqa: D
        self._log_visit_node_type(node)
        return self._default_base_output_handler(node)

    def visit_metric_time_dimension_transform_node(  # noqa: D
        self, node: MetricTimeDimensionTransformNode
    ) -> OptimizeBranchResult:
        self._log_visit_node_type(node)
        return self._default_base_output_handler(node)

    def optimize(self, dataflow_plan: DataflowPlan) -> DataflowPlan:  # noqa: D
        optimized_result: OptimizeBranchResult = dataflow_plan.sink_output_node.accept(self)

        logger.log(
            level=self._log_level,
            msg=f"Optimized:\n\n"
            f"{dataflow_dag_as_text(dataflow_plan.sink_output_node)}\n\n"
            f"to:\n\n"
            f"{dataflow_dag_as_text(optimized_result.checked_sink_node)}",
        )

        plan_id = IdGeneratorRegistry.for_class(self.__class__).create_id(OPTIMIZED_DATAFLOW_PLAN_PREFIX)
        logger.log(level=self._log_level, msg=f"Optimized plan ID is {plan_id}")
        if optimized_result.sink_node:
            return DataflowPlan(
                plan_id=plan_id,
                sink_output_nodes=[optimized_result.sink_node],
            )
        logger.log(level=self._log_level, msg="Optimizer didn't produce a result, so returning the same plan")
        return DataflowPlan(
            plan_id=plan_id,
            sink_output_nodes=[dataflow_plan.sink_output_node],
        )

    def visit_join_to_time_spine_node(self, node: JoinToTimeSpineNode) -> OptimizeBranchResult:  # noqa: D
        self._log_visit_node_type(node)
        return self._default_base_output_handler(node)

<<<<<<< HEAD
    def visit_min_max_node(self, node: MinMaxNode) -> OptimizeBranchResult:  # noqa: D
=======
    def visit_add_generated_uuid_column_node(self, node: AddGeneratedUuidColumnNode) -> OptimizeBranchResult:  # noqa: D
        self._log_visit_node_type(node)
        return self._default_base_output_handler(node)

    def visit_join_conversion_events_node(self, node: JoinConversionEventsNode) -> OptimizeBranchResult:  # noqa: D
>>>>>>> aa7724bf
        self._log_visit_node_type(node)
        return self._default_base_output_handler(node)<|MERGE_RESOLUTION|>--- conflicted
+++ resolved
@@ -335,14 +335,14 @@
         self._log_visit_node_type(node)
         return self._default_base_output_handler(node)
 
-<<<<<<< HEAD
+    def visit_add_generated_uuid_column_node(self, node: AddGeneratedUuidColumnNode) -> OptimizeBranchResult:  # noqa: D
+        self._log_visit_node_type(node)
+        return self._default_base_output_handler(node)
+
+    def visit_join_conversion_events_node(self, node: JoinConversionEventsNode) -> OptimizeBranchResult:  # noqa: D
+        self._log_visit_node_type(node)
+        return self._default_base_output_handler(node)
+
     def visit_min_max_node(self, node: MinMaxNode) -> OptimizeBranchResult:  # noqa: D
-=======
-    def visit_add_generated_uuid_column_node(self, node: AddGeneratedUuidColumnNode) -> OptimizeBranchResult:  # noqa: D
-        self._log_visit_node_type(node)
-        return self._default_base_output_handler(node)
-
-    def visit_join_conversion_events_node(self, node: JoinConversionEventsNode) -> OptimizeBranchResult:  # noqa: D
->>>>>>> aa7724bf
         self._log_visit_node_type(node)
         return self._default_base_output_handler(node)