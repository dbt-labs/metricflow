--- conflicted
+++ resolved
@@ -1442,12 +1442,8 @@
             )
             return JoinToTimeSpineNode(
                 parent_node=aggregate_measures_node,
-<<<<<<< HEAD
                 requested_agg_time_dimension_specs=queried_agg_time_dimension_specs,
-=======
-                requested_agg_time_dimension_specs=list(queried_linkable_specs.metric_time_specs),
                 query_includes_metric_time=queried_linkable_specs.contains_metric_time,
->>>>>>> c80ab673
                 join_type=after_aggregation_time_spine_join_description.join_type,
                 time_range_constraint=time_range_constraint,
                 offset_window=after_aggregation_time_spine_join_description.offset_window,
