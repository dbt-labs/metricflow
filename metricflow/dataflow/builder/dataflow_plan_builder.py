from __future__ import annotations

import collections
import logging
import time
from dataclasses import dataclass
from typing import DefaultDict, List, TypeVar, Optional, Generic, Dict, Tuple, Sequence, Set, Union

from metricflow.constraints.time_constraint import TimeRangeConstraint
from metricflow.dag.id_generation import IdGeneratorRegistry, DATAFLOW_PLAN_PREFIX
from metricflow.dataflow.builder.costing import DefaultCostFunction, DataflowPlanNodeCostFunction
from metricflow.dataflow.builder.measure_additiveness import group_measure_specs_by_additiveness
from metricflow.dataflow.builder.node_data_set import DataflowPlanNodeOutputDataSetResolver
from metricflow.dataflow.builder.node_evaluator import (
    NodeEvaluatorForLinkableInstances,
    JoinLinkableInstancesRecipe,
    LinkableInstanceSatisfiabilityEvaluation,
)
from metricflow.dataflow.dataflow_plan import (
    AggregateMeasuresNode,
    BaseOutput,
    CombineMetricsNode,
    ComputeMetricsNode,
    ConstrainTimeRangeNode,
    DataflowPlan,
    FilterElementsNode,
    JoinAggregatedMeasuresByGroupByColumnsNode,
    JoinDescription,
    JoinOverTimeRangeNode,
    JoinToBaseOutputNode,
    OrderByLimitNode,
    WhereConstraintNode,
    WriteToResultDataframeNode,
    WriteToResultTableNode,
    SemiAdditiveJoinNode,
    SinkOutput,
    JoinToTimeSpineNode,
)
from metricflow.dataflow.dataflow_plan_to_text import dataflow_dag_as_text
from metricflow.dataflow.optimizer.dataflow_plan_optimizer import DataflowPlanOptimizer
from metricflow.dataflow.sql_table import SqlTable
from metricflow.dataset.dataset import DataSet
from metricflow.errors.errors import UnableToSatisfyQueryError
from metricflow.model.objects.metric import MetricType, MetricTimeWindow
from metricflow.model.semantic_model import SemanticModel
from metricflow.object_utils import pformat_big_objects, assert_exactly_one_arg_set
from metricflow.plan_conversion.column_resolver import DefaultColumnAssociationResolver
from metricflow.plan_conversion.node_processor import PreDimensionJoinNodeProcessor
from metricflow.plan_conversion.sql_dataset import SqlDataSet
from metricflow.plan_conversion.time_spine import TimeSpineSource
from metricflow.references import TimeDimensionReference
from metricflow.specs import (
    MetricSpec,
    MetricInputMeasureSpec,
    LinkableInstanceSpec,
    MetricFlowQuerySpec,
    MeasureSpec,
    TimeDimensionSpec,
    IdentifierSpec,
    DimensionSpec,
    OrderBySpec,
    NonAdditiveDimensionSpec,
    SpecWhereClauseConstraint,
    LinkableSpecSet,
    ColumnAssociationResolver,
    LinklessIdentifierSpec,
    InstanceSpecSet,
)
from metricflow.sql.sql_plan import SqlJoinType
from metricflow.time.time_granularity import TimeGranularity

logger = logging.getLogger(__name__)

# The type of data set that at the source nodes.
SqlDataSetT = TypeVar("SqlDataSetT", bound=SqlDataSet)


@dataclass(frozen=True)
class MeasureRecipe(Generic[SqlDataSetT]):
    """Get a recipe for how to build a dataflow plan node that outputs measures and the needed linkable instances.

    The recipe involves filtering the measure node so that it only outputs the measures and the instances associated with
    required_local_linkable_specs, then joining the nodes containing the linkable instances according to the recipes
    in join_linkable_instances_recipes.
    """

    measure_node: BaseOutput[SqlDataSetT]
    required_local_linkable_specs: Tuple[LinkableInstanceSpec, ...]
    join_linkable_instances_recipes: Tuple[JoinLinkableInstancesRecipe, ...]


@dataclass(frozen=True)
class MeasureSpecProperties:
    """Input dataclass for grouping properties of a sequence of MeasureSpecs."""

    measure_specs: Sequence[MeasureSpec]
    data_source_name: str
    agg_time_dimension: TimeDimensionReference
    non_additive_dimension_spec: Optional[NonAdditiveDimensionSpec] = None


class DataflowPlanBuilder(Generic[SqlDataSetT]):
    """Builds a dataflow plan to satisfy a given query."""

    def __init__(  # noqa: D
        self,
        source_nodes: Sequence[BaseOutput[SqlDataSetT]],
        semantic_model: SemanticModel,
        time_spine_source: TimeSpineSource,
        cost_function: DataflowPlanNodeCostFunction = DefaultCostFunction[SqlDataSetT](),
        node_output_resolver: Optional[DataflowPlanNodeOutputDataSetResolver[SqlDataSetT]] = None,
        column_association_resolver: Optional[ColumnAssociationResolver] = None,
    ) -> None:
        self._data_source_semantics = semantic_model.data_source_semantics
        self._metric_semantics = semantic_model.metric_semantics
        self._metric_time_dimension_reference = DataSet.metric_time_dimension_reference()
        self._cost_function = cost_function
        self._source_nodes = source_nodes
        self._node_data_set_resolver = (
            DataflowPlanNodeOutputDataSetResolver[SqlDataSetT](
                column_association_resolver=(
                    DefaultColumnAssociationResolver(semantic_model)
                    if not column_association_resolver
                    else column_association_resolver
                ),
                semantic_model=semantic_model,
                time_spine_source=time_spine_source,
            )
            if not node_output_resolver
            else node_output_resolver
        )

    def build_plan(
        self,
        query_spec: MetricFlowQuerySpec,
        output_sql_table: Optional[SqlTable] = None,
        optimizers: Sequence[DataflowPlanOptimizer[SqlDataSetT]] = (),
    ) -> DataflowPlan[SqlDataSetT]:
        """Generate a plan for reading the results of a query with the given spec into a dataframe or table"""
        metrics_output_node = self._build_metrics_output_node(
            metric_specs=query_spec.metric_specs,
            queried_linkable_specs=query_spec.linkable_specs,
            where_constraint=query_spec.where_constraint,
            time_range_constraint=query_spec.time_range_constraint,
        )

        sink_node = DataflowPlanBuilder.build_sink_node_from_metrics_output_node(
            computed_metrics_output=metrics_output_node,
            order_by_specs=query_spec.order_by_specs,
            output_sql_table=output_sql_table,
            limit=query_spec.limit,
        )

        plan_id = IdGeneratorRegistry.for_class(DataflowPlanBuilder).create_id(DATAFLOW_PLAN_PREFIX)

        plan = DataflowPlan(plan_id=plan_id, sink_output_nodes=[sink_node])
        for optimizer in optimizers:
            logger.info(f"Applying {optimizer.__class__.__name__}")
            try:
                plan = optimizer.optimize(plan)
            except Exception:
                logger.exception(f"Got an exception applying {optimizer.__class__.__name__}")

        return plan

    def _build_metrics_output_node(
        self,
        metric_specs: Sequence[MetricSpec],
        queried_linkable_specs: LinkableSpecSet,
        where_constraint: Optional[SpecWhereClauseConstraint] = None,
        time_range_constraint: Optional[TimeRangeConstraint] = None,
        combine_metrics_join_type: SqlJoinType = SqlJoinType.FULL_OUTER,
    ) -> BaseOutput[SqlDataSetT]:
        """Builds a computed metrics output node.

        Args:
            metric_specs: Specs for metrics to compute.
            queried_linkable_specs: Dimensions/identifiers that were queried for.
            where_constraint: Where constraint used to compute the metric.
            time_range_constraint: Time range constraint used to compute the metric.
            combine_metrics_join_type: The join used when combining the computed metrics.
        """
        output_nodes: List[BaseOutput[SqlDataSetT]] = []
        for metric_spec in metric_specs:
            logger.info(f"Generating compute metrics node for {metric_spec}")
            metric_reference = metric_spec.as_reference
            metric = self._metric_semantics.get_metric(metric_reference)

            if metric.type == MetricType.DERIVED:
                metric_input_specs = self._metric_semantics.metric_input_specs_for_metric(metric_reference)
                logger.info(
                    f"For derived metric: {metric_spec}, needed metrics are:\n"
                    f"{pformat_big_objects(metric_input_specs=metric_input_specs)}"
                )

                compute_metrics_node = ComputeMetricsNode[SqlDataSetT](
                    parent_node=self._build_metrics_output_node(
                        metric_specs=metric_input_specs,
                        queried_linkable_specs=queried_linkable_specs,
                        where_constraint=where_constraint,
                        time_range_constraint=time_range_constraint,
                        combine_metrics_join_type=SqlJoinType.INNER,
                    ),
                    metric_specs=[metric_spec],
                )
            else:
                metric_input_measure_specs = self._metric_semantics.measures_for_metric(metric_reference)

                logger.info(
                    f"For {metric_spec}, needed measures are:\n"
                    f"{pformat_big_objects(metric_input_measure_specs=metric_input_measure_specs)}"
                )
                combined_where = where_constraint
                if metric_spec.constraint:
                    combined_where = (
                        combined_where.combine(metric_spec.constraint) if combined_where else metric_spec.constraint
                    )
                aggregated_measures_node = self.build_aggregated_measures(
                    metric_input_measure_specs=metric_input_measure_specs,
                    queried_linkable_specs=queried_linkable_specs,
                    where_constraint=combined_where,
                    time_range_constraint=time_range_constraint,
                    cumulative=metric.type == MetricType.CUMULATIVE,
                    cumulative_window=metric.type_params.window if metric.type == MetricType.CUMULATIVE else None,
                    cumulative_grain_to_date=(
                        metric.type_params.grain_to_date if metric.type == MetricType.CUMULATIVE else None
                    ),
                )
                compute_metrics_node = self.build_computed_metrics_node(
                    metric_spec=metric_spec,
                    aggregated_measures_node=aggregated_measures_node,
                )

<<<<<<< HEAD
            if metric_spec.offset_window or metric_spec.offset_to_grain:
                join_to_time_spine_node = JoinToTimeSpineNode(
                    parent_node=compute_metrics_node,
                    time_range_constraint=time_range_constraint,
                    offset_window=metric_spec.offset_window,
                    offset_to_grain=metric_spec.offset_to_grain,
                )
                output_nodes.append(join_to_time_spine_node)
            else:
                output_nodes.append(compute_metrics_node)
=======
        assert len(output_nodes) > 0, "ComputeMetricsNode was not properly constructed"

>>>>>>> 34437ed8
        if len(output_nodes) == 1:
            return output_nodes[0]

        return CombineMetricsNode[SqlDataSetT](
            parent_nodes=output_nodes,
            join_type=combine_metrics_join_type,
        )

    def build_plan_for_distinct_values(
        self,
        metric_specs: Tuple[MetricSpec, ...],
        dimension_spec: Optional[DimensionSpec] = None,
        time_dimension_spec: Optional[TimeDimensionSpec] = None,
        identifier_spec: Optional[IdentifierSpec] = None,
        time_range_constraint: Optional[TimeRangeConstraint] = None,
        limit: Optional[int] = None,
    ) -> DataflowPlan[SqlDataSetT]:
        """Generate a plan that would get the distinct values of a linkable instance.

        e.g. distinct listing__country_latest for bookings by listing__country_latest
        """
        assert_exactly_one_arg_set(
            dimension_spec=dimension_spec, time_dimension_spec=time_dimension_spec, identifier_spec=identifier_spec
        )

        # Doing this to keep the type checker happy, but assert_exactly_one_arg_set should ensure this.
        linkable_spec: Optional[LinkableInstanceSpec] = dimension_spec or time_dimension_spec or identifier_spec
        assert linkable_spec

        query_spec = MetricFlowQuerySpec(
            metric_specs=metric_specs,
            dimension_specs=(dimension_spec,) if dimension_spec else (),
            time_dimension_specs=(time_dimension_spec,) if time_dimension_spec else (),
            identifier_specs=(identifier_spec,) if identifier_spec else (),
            time_range_constraint=time_range_constraint,
        )
        metrics_output_node = self._build_metrics_output_node(
            metric_specs=query_spec.metric_specs,
            queried_linkable_specs=query_spec.linkable_specs,
            where_constraint=query_spec.where_constraint,
            time_range_constraint=query_spec.time_range_constraint,
        )

        distinct_values_node = FilterElementsNode(
            parent_node=metrics_output_node,
            include_specs=InstanceSpecSet.create_from_linkable_specs((linkable_spec,)),
        )

        sink_node = self.build_sink_node_from_metrics_output_node(
            computed_metrics_output=distinct_values_node,
            order_by_specs=(
                OrderBySpec(
                    dimension_spec=dimension_spec,
                    time_dimension_spec=time_dimension_spec,
                    identifier_spec=identifier_spec,
                    descending=False,
                ),
            ),
            limit=limit,
        )

        plan_id = IdGeneratorRegistry.for_class(DataflowPlanBuilder).create_id(DATAFLOW_PLAN_PREFIX)

        return DataflowPlan(
            plan_id=plan_id,
            sink_output_nodes=[sink_node],
        )

    @staticmethod
    def build_sink_node_from_metrics_output_node(
        computed_metrics_output: BaseOutput[SqlDataSetT],
        order_by_specs: Sequence[OrderBySpec],
        output_sql_table: Optional[SqlTable] = None,
        limit: Optional[int] = None,
    ) -> SinkOutput[SqlDataSetT]:
        """Adds order by / limit / write nodes."""
        order_by_limit: Optional[OrderByLimitNode[SqlDataSetT]] = None

        if order_by_specs or limit:
            order_by_limit = OrderByLimitNode[SqlDataSetT](
                order_by_specs=list(order_by_specs),
                limit=limit,
                parent_node=computed_metrics_output,
            )

        write_result_node: SinkOutput[SqlDataSetT]
        if not output_sql_table:
            write_result_node = WriteToResultDataframeNode[SqlDataSetT](
                parent_node=order_by_limit or computed_metrics_output,
            )
        else:
            write_result_node = WriteToResultTableNode[SqlDataSetT](
                parent_node=order_by_limit or computed_metrics_output,
                output_sql_table=output_sql_table,
            )

        return write_result_node

    @staticmethod
    def _contains_multihop_linkables(linkable_specs: Sequence[LinkableInstanceSpec]) -> bool:
        """Returns true if any of the linkable specs requires a multi-hop join to realize."""
        return any(len(x.identifier_links) > 1 for x in linkable_specs)

    def _get_data_source_names_for_measures(self, measure_names: Sequence[MeasureSpec]) -> Set[str]:
        """Return the names of the data sources needed to compute the input measures

        This is a temporary method for use in assertion boundaries while we implement support for multiple data sources
        """
        data_source_names: Set[str] = set()
        for measure_name in measure_names:
            data_source_names = data_source_names.union(
                {d.name for d in self._data_source_semantics.get_data_sources_for_measure(measure_name.as_reference)}
            )
        return data_source_names

    def _sort_by_suitability(self, nodes: Sequence[BaseOutput[SqlDataSetT]]) -> Sequence[BaseOutput[SqlDataSetT]]:
        """Sort nodes by the cost, then by the number of linkable specs.

        Lower cost nodes will result in faster queries, and the lower the number of linkable specs means less
        aggregation required.
        """

        def sort_function(node: BaseOutput[SqlDataSetT]) -> Tuple[int, int]:
            data_set = self._node_data_set_resolver.get_output_data_set(node)
            return self._cost_function.calculate_cost(node).as_int, len(data_set.instance_set.spec_set.linkable_specs)

        return sorted(nodes, key=sort_function)

    def _select_source_nodes_with_measures(
        self, measure_specs: Set[MeasureSpec], source_nodes: Sequence[BaseOutput[SqlDataSetT]]
    ) -> Sequence[BaseOutput[SqlDataSetT]]:
        nodes = []
        measure_specs_set = set(measure_specs)
        for source_node in source_nodes:
            measure_specs_in_node = self._node_data_set_resolver.get_output_data_set(
                source_node
            ).instance_set.spec_set.measure_specs
            if measure_specs_set.intersection(set(measure_specs_in_node)) == measure_specs_set:
                nodes.append(source_node)
        return nodes

    def _find_non_additive_dimension_in_linkable_specs(
        self,
        agg_time_dimension: TimeDimensionReference,
        linkable_specs: Sequence[LinkableInstanceSpec],
        non_additive_dimension_spec: NonAdditiveDimensionSpec,
    ) -> Optional[TimeDimensionSpec]:
        """Finds the TimeDimensionSpec matching the non_additive_dimension_spec, if any"""
        queried_time_dimension_spec: Optional[LinkableInstanceSpec] = None
        for linkable_spec in linkable_specs:
            dimension_name_match = linkable_spec.element_name == non_additive_dimension_spec.name
            metric_time_match = (
                non_additive_dimension_spec.name == agg_time_dimension.element_name
                and linkable_spec.element_name == self._metric_time_dimension_reference.element_name
            )
            if dimension_name_match or metric_time_match:
                queried_time_dimension_spec = linkable_spec
                break
        assert queried_time_dimension_spec is None or isinstance(
            queried_time_dimension_spec, TimeDimensionSpec
        ), "Non-additive dimension can only be a time dimension, if specified."
        return queried_time_dimension_spec

    def _build_measure_spec_properties(self, measure_specs: Sequence[MeasureSpec]) -> MeasureSpecProperties:
        """Ensures that the group of MeasureSpecs has the same non_additive_dimension_spec and agg_time_dimension"""
        if len(measure_specs) == 0:
            raise ValueError("Cannot build MeasureParametersForRecipe when given an empty sequence of measure_specs.")
        data_sources = self._get_data_source_names_for_measures(measure_specs)
        if len(data_sources) > 1:
            raise ValueError(
                f"Cannot find common properties for measures {measure_specs} coming from multiple "
                f"data sources: {data_sources}. This suggests the measure_specs were not correctly filtered."
            )

        agg_time_dimension = agg_time_dimension = self._data_source_semantics.get_agg_time_dimension_for_measure(
            measure_specs[0].as_reference
        )
        non_additive_dimension_spec = measure_specs[0].non_additive_dimension_spec
        for measure_spec in measure_specs:
            if non_additive_dimension_spec != measure_spec.non_additive_dimension_spec:
                raise ValueError(f"measure_specs {measure_specs} do not have the same non_additive_dimension_spec.")
            measure_agg_time_dimension = self._data_source_semantics.get_agg_time_dimension_for_measure(
                measure_spec.as_reference
            )
            if measure_agg_time_dimension != agg_time_dimension:
                raise ValueError(f"measure_specs {measure_specs} do not have the same agg_time_dimension.")
        return MeasureSpecProperties(
            measure_specs=measure_specs,
            data_source_name=data_sources.pop(),
            agg_time_dimension=agg_time_dimension,
            non_additive_dimension_spec=non_additive_dimension_spec,
        )

    def _find_measure_recipe(
        self,
        measure_spec_properties: MeasureSpecProperties,
        linkable_specs: Sequence[LinkableInstanceSpec],
        time_range_constraint: Optional[TimeRangeConstraint] = None,
    ) -> Optional[MeasureRecipe]:
        """Find a recipe for getting measure_specs along with the linkable specs.

        Prior to calling this method we should always be checking that all input measure specs come from
        the same base data source, otherwise the internal conditions here will be impossible to satisfy
        """
        measure_specs = measure_spec_properties.measure_specs
        node_processor = PreDimensionJoinNodeProcessor(
            data_source_semantics=self._data_source_semantics,
            node_data_set_resolver=self._node_data_set_resolver,
        )

        source_nodes: Sequence[BaseOutput[SqlDataSetT]] = self._source_nodes

        # We only care about nodes that have all required measures
        potential_measure_nodes: Sequence[BaseOutput[SqlDataSetT]] = self._select_source_nodes_with_measures(
            measure_specs=set(measure_specs), source_nodes=source_nodes
        )

        logger.info(f"There are {len(potential_measure_nodes)} potential measure source nodes")

        logger.info(f"Starting search with {len(source_nodes)} source nodes")
        start_time = time.time()
        # Only apply the time constraint to nodes that will be used for measures because some dimensional sources have
        # measures in them, and time constraining those would result in incomplete joins.
        if time_range_constraint:
            potential_measure_nodes = node_processor.add_time_range_constraint(
                source_nodes=potential_measure_nodes,
                metric_time_dimension_reference=self._metric_time_dimension_reference,
                time_range_constraint=time_range_constraint,
            )

        nodes_available_for_joins = node_processor.remove_unnecessary_nodes(
            desired_linkable_specs=linkable_specs,
            nodes=source_nodes,
            metric_time_dimension_reference=self._metric_time_dimension_reference,
        )
        logger.info(
            f"After removing unnecessary nodes, there are {len(nodes_available_for_joins)} nodes available for joins"
        )
        if DataflowPlanBuilder._contains_multihop_linkables(linkable_specs):
            nodes_available_for_joins = node_processor.add_multi_hop_joins(linkable_specs, source_nodes)
            logger.info(
                f"After adding multi-hop nodes, there are {len(nodes_available_for_joins)} nodes available for joins:\n"
                f"{pformat_big_objects(nodes_available_for_joins)}"
            )

        logger.info(f"Processing nodes took: {time.time()-start_time:.2f}s")

        node_evaluator = NodeEvaluatorForLinkableInstances(
            data_source_semantics=self._data_source_semantics,
            nodes_available_for_joins=self._sort_by_suitability(nodes_available_for_joins),
            node_data_set_resolver=self._node_data_set_resolver,
        )

        # Dict from the node that contains the measure spec to the evaluation results.
        node_to_evaluation: Dict[BaseOutput, LinkableInstanceSatisfiabilityEvaluation] = {}

        for node in self._sort_by_suitability(potential_measure_nodes):
            data_set = self._node_data_set_resolver.get_output_data_set(node)

            missing_specs = [spec for spec in measure_specs if spec not in data_set.instance_set.spec_set.measure_specs]
            if missing_specs:
                logger.debug(
                    f"Skipping evaluation for node since it does not have all of the measure specs {missing_specs}:"
                    f"\n\n{dataflow_dag_as_text(node)}"
                )
                continue

            logger.debug(f"Evaluating measure node:\n{pformat_big_objects(measure_node=dataflow_dag_as_text(node))}")

            start_time = time.time()
            evaluation = node_evaluator.evaluate_node(
                start_node=node,
                required_linkable_specs=list(linkable_specs),
            )
            logger.info(f"Evaluation of {node} took {time.time() - start_time:.2f}s")

            logger.debug(
                f"Evaluation for measure node is:\n"
                f"{pformat_big_objects(node=dataflow_dag_as_text(node), evaluation=evaluation)}"
            )

            if len(evaluation.unjoinable_linkable_specs) > 0:
                logger.debug(
                    f"Skipping {node.node_id} since it contains un-joinable specs: "
                    f"{evaluation.unjoinable_linkable_specs}"
                )
                continue

            num_joins_required = len(evaluation.join_recipes)
            logger.info(f"Found candidate with node ID '{node.node_id}' with {num_joins_required} joins required.")

            node_to_evaluation[node] = evaluation

            # Since are evaluating nodes with the lowest cost first, if we find one without requiring any joins, then
            # this is going to be the lowest cost solution.
            if len(evaluation.join_recipes) == 0:
                logger.info("Not evaluating other nodes since we found one that doesn't require joins")

        logger.info(f"Found {len(node_to_evaluation)} candidate measure nodes.")

        if len(node_to_evaluation) > 0:

            cost_function = DefaultCostFunction[SqlDataSetT]()

            node_with_lowest_cost = min(node_to_evaluation, key=cost_function.calculate_cost)
            evaluation = node_to_evaluation[node_with_lowest_cost]
            logger.info(
                "Lowest cost node is:\n"
                + pformat_big_objects(
                    lowest_cost_node=dataflow_dag_as_text(node_with_lowest_cost),
                    evaluation=evaluation,
                    cost=cost_function.calculate_cost(node_with_lowest_cost),
                )
            )

            # Nodes containing the linkable instances will be joined to the node containing the measure, so these
            # identifiers will need to be present in the measure node.
            required_local_identifier_specs = tuple(x.join_on_identifier for x in evaluation.join_recipes)
            # Same thing with partitions.
            required_local_dimension_specs = tuple(
                y.start_node_dimension_spec for x in evaluation.join_recipes for y in x.join_on_partition_dimensions
            )
            required_local_time_dimension_specs = tuple(
                y.start_node_time_dimension_spec
                for x in evaluation.join_recipes
                for y in x.join_on_partition_time_dimensions
            )

            return MeasureRecipe(
                measure_node=node_with_lowest_cost,
                required_local_linkable_specs=(
                    evaluation.local_linkable_specs
                    + required_local_identifier_specs
                    + required_local_dimension_specs
                    + required_local_time_dimension_specs
                ),
                join_linkable_instances_recipes=node_to_evaluation[node_with_lowest_cost].join_recipes,
            )

        logger.error("No recipe could be constructed.")
        return None

    def build_computed_metrics_node(
        self,
        metric_spec: MetricSpec,
        aggregated_measures_node: Union[AggregateMeasuresNode[SqlDataSetT], BaseOutput[SqlDataSetT]],
    ) -> ComputeMetricsNode[SqlDataSetT]:
        """Builds a ComputeMetricsNode from aggregated measures."""

        return ComputeMetricsNode[SqlDataSetT](
            parent_node=aggregated_measures_node,
            metric_specs=[metric_spec],
        )

    def build_aggregated_measures(
        self,
        metric_input_measure_specs: Tuple[MetricInputMeasureSpec, ...],
        queried_linkable_specs: LinkableSpecSet,
        where_constraint: Optional[SpecWhereClauseConstraint] = None,
        time_range_constraint: Optional[TimeRangeConstraint] = None,
        cumulative: Optional[bool] = False,
        cumulative_window: Optional[MetricTimeWindow] = None,
        cumulative_grain_to_date: Optional[TimeGranularity] = None,
    ) -> BaseOutput[SqlDataSetT]:
        """Returns a node where the measures are aggregated by the linkable specs and constrained appropriately.

        This might be a node representing a single aggregation over one data source, or a node representing
        a composite set of aggregations originating from multiple data sources, and joined into a single
        aggregated set of measures.
        """
        output_nodes: List[BaseOutput[SqlDataSetT]] = []
        data_sources_and_constraints_to_measures: DefaultDict[
            tuple[str, Optional[SpecWhereClauseConstraint]], List[MetricInputMeasureSpec]
        ] = collections.defaultdict(list)
        for input_spec in metric_input_measure_specs:
            data_source_names = [
                dsource.name
                for dsource in self._data_source_semantics.get_data_sources_for_measure(
                    measure_reference=input_spec.measure_spec.as_reference
                )
            ]
            assert (
                len(data_source_names) == 1
            ), f"Validation should enforce one data source per measure, but found {data_source_names} for {input_spec}!"
            data_sources_and_constraints_to_measures[(data_source_names[0], input_spec.constraint)].append(input_spec)

        for (data_source, measure_constraint), measures in data_sources_and_constraints_to_measures.items():
            logger.info(
                f"Building aggregated measures for {data_source}. "
                f" Input measures: {measures} with constraints: {measure_constraint}"
            )
            if measure_constraint is None:
                node_where_constraint = where_constraint
            elif where_constraint is None:
                node_where_constraint = measure_constraint
            else:
                node_where_constraint = where_constraint.combine(measure_constraint)

            input_specs_by_measure_spec = {spec.measure_spec: spec for spec in measures}
            grouped_measures_by_additiveness = group_measure_specs_by_additiveness(
                tuple(input_specs_by_measure_spec.keys())
            )
            measures_by_additiveness = grouped_measures_by_additiveness.measures_by_additiveness

            # Build output nodes for each distinct non-additive dimension spec, including the None case
            for non_additive_spec, measure_specs in measures_by_additiveness.items():
                non_additive_message = ""
                if non_additive_spec is not None:
                    non_additive_message = f" with non-additive dimension spec: {non_additive_spec}"

                logger.info(f"Building aggregated measures for {data_source}{non_additive_message}")
                input_specs = tuple(input_specs_by_measure_spec[measure_spec] for measure_spec in measure_specs)
                output_nodes.append(
                    self._build_aggregated_measures_from_measure_source_node(
                        metric_input_measure_specs=input_specs,
                        queried_linkable_specs=queried_linkable_specs,
                        where_constraint=node_where_constraint,
                        time_range_constraint=time_range_constraint,
                        cumulative=cumulative,
                        cumulative_window=cumulative_window,
                        cumulative_grain_to_date=cumulative_grain_to_date,
                    )
                )

        if len(output_nodes) == 1:
            return output_nodes[0]
        else:
            return FilterElementsNode(
                parent_node=JoinAggregatedMeasuresByGroupByColumnsNode(parent_nodes=output_nodes),
                include_specs=InstanceSpecSet.merge(
                    (
                        queried_linkable_specs.as_instance_set,
                        InstanceSpecSet(
                            measure_specs=tuple(x.post_aggregation_spec for x in metric_input_measure_specs)
                        ),
                    )
                ),
            )

    def _build_aggregated_measures_from_measure_source_node(
        self,
        metric_input_measure_specs: Tuple[MetricInputMeasureSpec, ...],
        queried_linkable_specs: LinkableSpecSet,
        where_constraint: Optional[SpecWhereClauseConstraint] = None,
        time_range_constraint: Optional[TimeRangeConstraint] = None,
        cumulative: Optional[bool] = False,
        cumulative_window: Optional[MetricTimeWindow] = None,
        cumulative_grain_to_date: Optional[TimeGranularity] = None,
    ) -> BaseOutput[SqlDataSetT]:
        metric_time_dimension_requested = self._metric_time_dimension_reference.element_name in [
            linkable_spec.element_name for linkable_spec in queried_linkable_specs.as_tuple
        ]
        measure_specs = tuple(x.measure_spec for x in metric_input_measure_specs)
        measure_properties = self._build_measure_spec_properties(measure_specs)
        non_additive_dimension_spec = measure_properties.non_additive_dimension_spec

        cumulative_metric_adjusted_time_constraint: Optional[TimeRangeConstraint] = None
        if cumulative and time_range_constraint is not None:
            logger.info(f"Time range constraint before adjustment is {time_range_constraint}")
            granularity: Optional[TimeGranularity] = None
            count = 0
            if cumulative_window is not None:
                granularity = cumulative_window.granularity
                count = cumulative_window.count
            elif cumulative_grain_to_date is not None:
                count = 1
                granularity = cumulative_grain_to_date

            cumulative_metric_adjusted_time_constraint = (
                time_range_constraint.adjust_time_constraint_for_cumulative_metric(granularity, count)
            )
            logger.info(f"Adjusted time range constraint {cumulative_metric_adjusted_time_constraint}")

        # Extraneous linkable specs are specs that are used in this phase that should not show up in the final result
        # unless it was already a requested spec in the query
        extraneous_linkable_specs = LinkableSpecSet()
        if where_constraint:
            extraneous_linkable_specs = LinkableSpecSet.merge(
                (extraneous_linkable_specs, where_constraint.linkable_spec_set)
            )
        if non_additive_dimension_spec:
            extraneous_linkable_specs = LinkableSpecSet.merge(
                (extraneous_linkable_specs, non_additive_dimension_spec.linkable_specs)
            )

        required_linkable_specs = LinkableSpecSet.merge((queried_linkable_specs, extraneous_linkable_specs))
        logger.info(
            f"Looking for a recipe to get:\n"
            f"{pformat_big_objects(measure_specs=measure_specs, required_linkable_set=required_linkable_specs)}"
        )

        find_recipe_start_time = time.time()
        measure_recipe = self._find_measure_recipe(
            measure_spec_properties=measure_properties,
            time_range_constraint=cumulative_metric_adjusted_time_constraint or time_range_constraint,
            linkable_specs=required_linkable_specs.as_tuple,
        )
        logger.info(
            f"With {len(self._source_nodes)} source nodes, finding a recipe took "
            f"{time.time() - find_recipe_start_time:.2f}s"
        )

        logger.info(f"Using recipe:\n{pformat_big_objects(measure_recipe=measure_recipe)}")

        if not measure_recipe:
            # TODO: Improve for better user understandability.
            raise UnableToSatisfyQueryError(
                f"Recipe not found for measure specs: {measure_specs} and linkable specs: {required_linkable_specs}"
            )

        # Only get the required measure and the local linkable instances so that aggregations work correctly.
        filtered_measure_source_node = FilterElementsNode[SqlDataSetT](
            parent_node=measure_recipe.measure_node,
            include_specs=InstanceSpecSet.merge(
                (
                    InstanceSpecSet(measure_specs=measure_specs),
                    InstanceSpecSet.create_from_linkable_specs(measure_recipe.required_local_linkable_specs),
                )
            ),
        )

        time_range_node: Optional[JoinOverTimeRangeNode[SqlDataSetT]] = None
        if cumulative:
            time_range_node = JoinOverTimeRangeNode(
                parent_node=filtered_measure_source_node,
                window=cumulative_window,
                grain_to_date=cumulative_grain_to_date,
                time_range_constraint=time_range_constraint,
            )

        filtered_measure_or_time_range_node = time_range_node or filtered_measure_source_node
        join_targets = []

        for join_recipe in measure_recipe.join_linkable_instances_recipes:
            # Figure out what elements to filter from the joined node.

            # Sanity check - all linkable specs should have a link, or else why would we be joining them.
            assert all([len(x.identifier_links) > 0 for x in join_recipe.satisfiable_linkable_specs])

            # If we're joining something in, then we need the associated identifier, partitions, and time dimension
            # specs defining the validity window (if necessary)
            include_specs: List[LinkableInstanceSpec] = [
                LinklessIdentifierSpec.from_reference(x.identifier_links[0])
                for x in join_recipe.satisfiable_linkable_specs
            ]
            include_specs.extend([x.node_to_join_dimension_spec for x in join_recipe.join_on_partition_dimensions])
            include_specs.extend(
                [x.node_to_join_time_dimension_spec for x in join_recipe.join_on_partition_time_dimensions]
            )
            if join_recipe.validity_window:
                include_specs.extend(
                    [
                        join_recipe.validity_window.window_start_dimension,
                        join_recipe.validity_window.window_end_dimension,
                    ]
                )

            # satisfiable_linkable_specs describes what can be satisfied after the join, so remove the identifier
            # link when filtering before the join.
            # e.g. if the node is used to satisfy "user_id__country", then the node must have the identifier
            # "user_id" and the "country" dimension so that it can be joined to the measure node.
            include_specs.extend([x.without_first_identifier_link for x in join_recipe.satisfiable_linkable_specs])
            filtered_node_to_join = FilterElementsNode[SqlDataSetT](
                parent_node=join_recipe.node_to_join,
                include_specs=InstanceSpecSet.create_from_linkable_specs(include_specs),
            )
            join_targets.append(
                JoinDescription(
                    join_node=filtered_node_to_join,
                    join_on_identifier=join_recipe.join_on_identifier,
                    join_on_partition_dimensions=join_recipe.join_on_partition_dimensions,
                    join_on_partition_time_dimensions=join_recipe.join_on_partition_time_dimensions,
                    validity_window=join_recipe.validity_window,
                )
            )

        unaggregated_measure_node: BaseOutput[SqlDataSetT]
        if len(join_targets) > 0:
            filtered_measures_with_joined_elements = JoinToBaseOutputNode[SqlDataSetT](
                left_node=filtered_measure_or_time_range_node,
                join_targets=join_targets,
            )

            specs_to_keep_after_join = InstanceSpecSet.merge(
                (
                    InstanceSpecSet(measure_specs=measure_specs),
                    required_linkable_specs.as_instance_set,
                )
            )

            after_join_filtered_node = FilterElementsNode[SqlDataSetT](
                parent_node=filtered_measures_with_joined_elements, include_specs=specs_to_keep_after_join
            )
            unaggregated_measure_node = after_join_filtered_node
        else:
            unaggregated_measure_node = filtered_measure_or_time_range_node

        cumulative_metric_constrained_node: Optional[ConstrainTimeRangeNode] = None
        if (
            cumulative_metric_adjusted_time_constraint is not None
            and time_range_constraint is not None
            and metric_time_dimension_requested
        ):
            cumulative_metric_constrained_node = ConstrainTimeRangeNode(
                unaggregated_measure_node, time_range_constraint
            )

        pre_aggregate_node: BaseOutput[SqlDataSetT] = cumulative_metric_constrained_node or unaggregated_measure_node
        if where_constraint:
            # Apply where constraint on the node
            pre_aggregate_node = WhereConstraintNode(
                parent_node=pre_aggregate_node,
                where_constraint=where_constraint,
            )

        if non_additive_dimension_spec is not None:
            # Apply semi additive join on the node
            agg_time_dimension = measure_properties.agg_time_dimension
            queried_time_dimension_spec: Optional[
                TimeDimensionSpec
            ] = self._find_non_additive_dimension_in_linkable_specs(
                agg_time_dimension=agg_time_dimension,
                linkable_specs=queried_linkable_specs.as_tuple,
                non_additive_dimension_spec=non_additive_dimension_spec,
            )
            time_dimension_spec = TimeDimensionSpec.from_name(non_additive_dimension_spec.name)
            window_groupings = tuple(
                LinklessIdentifierSpec.from_element_name(name) for name in non_additive_dimension_spec.window_groupings
            )
            pre_aggregate_node = SemiAdditiveJoinNode[SqlDataSetT](
                parent_node=pre_aggregate_node,
                identifier_specs=window_groupings,
                time_dimension_spec=time_dimension_spec,
                agg_by_function=non_additive_dimension_spec.window_choice,
                queried_time_dimension_spec=queried_time_dimension_spec,
            )

        if not extraneous_linkable_specs.is_subset_of(queried_linkable_specs):
            # At this point, it's the case that the linkable specs in the extraneous specs are not a subset of the queried
            # linkable specs. A filter is needed after, say, a where clause so that the linkable specs in the where clause don't
            # show up in the final result.
            #
            # e.g. for "bookings" by "ds" where "is_instant", "is_instant" should not be in the results.
            pre_aggregate_node = FilterElementsNode[SqlDataSetT](
                parent_node=pre_aggregate_node,
                include_specs=InstanceSpecSet.merge(
                    (InstanceSpecSet(measure_specs=measure_specs), queried_linkable_specs.as_instance_set)
                ),
            )
        return AggregateMeasuresNode[SqlDataSetT](
            parent_node=pre_aggregate_node,
            metric_input_measure_specs=metric_input_measure_specs,
        )<|MERGE_RESOLUTION|>--- conflicted
+++ resolved
@@ -231,7 +231,6 @@
                     aggregated_measures_node=aggregated_measures_node,
                 )
 
-<<<<<<< HEAD
             if metric_spec.offset_window or metric_spec.offset_to_grain:
                 join_to_time_spine_node = JoinToTimeSpineNode(
                     parent_node=compute_metrics_node,
@@ -242,10 +241,9 @@
                 output_nodes.append(join_to_time_spine_node)
             else:
                 output_nodes.append(compute_metrics_node)
-=======
+
         assert len(output_nodes) > 0, "ComputeMetricsNode was not properly constructed"
 
->>>>>>> 34437ed8
         if len(output_nodes) == 1:
             return output_nodes[0]
 
