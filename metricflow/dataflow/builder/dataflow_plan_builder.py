--- conflicted
+++ resolved
@@ -45,11 +45,8 @@
     JoinOverTimeRangeNode,
     JoinToBaseOutputNode,
     JoinToTimeSpineNode,
-<<<<<<< HEAD
     MetricTimeDimensionTransformNode,
-=======
     MinMaxNode,
->>>>>>> ae844f5e
     OrderByLimitNode,
     ReadSqlSourceNode,
     SemiAdditiveJoinNode,
@@ -638,18 +635,11 @@
             parent_node=output_node, include_specs=query_spec.linkable_specs.as_spec_set, distinct=True
         )
 
-        min_max_node: Optional[MinMaxNode] = None
         if query_spec.min_max_only:
-            min_max_node = MinMaxNode(parent_node=distinct_values_node)
+            output_node = MinMaxNode(parent_node=output_node)
 
         sink_node = self.build_sink_node(
-<<<<<<< HEAD
             parent_node=output_node, order_by_specs=query_spec.order_by_specs, limit=query_spec.limit
-=======
-            parent_node=min_max_node or distinct_values_node,
-            order_by_specs=query_spec.order_by_specs,
-            limit=query_spec.limit,
->>>>>>> ae844f5e
         )
 
         plan_id = IdGeneratorRegistry.for_class(DataflowPlanBuilder).create_id(DATAFLOW_PLAN_PREFIX)
