--- conflicted
+++ resolved
@@ -80,14 +80,11 @@
             pool_pre_ping=True,
         )
 
-<<<<<<< HEAD
+
     def list_tables(self, schema_name: str) -> List[str]:  # noqa: D
         insp = inspect(self._engine)
         return insp.get_table_names(schema=schema_name)
-=======
-    def list_tables(self, schema_name: str) -> Sequence[str]:  # noqa: D
-        return self._engine.table_names(schema=schema_name)
->>>>>>> 6603c202
+
 
     @contextmanager
     def _engine_connection(
