--- conflicted
+++ resolved
@@ -21,13 +21,8 @@
 
 from dbt_semantic_interfaces.dataclass_serialization import SerializableDataclass
 from dbt_semantic_interfaces.implementations.metric import PydanticMetricTimeWindow
-<<<<<<< HEAD
 from dbt_semantic_interfaces.naming.keywords import DUNDER, METRIC_TIME_ELEMENT_NAME
-from dbt_semantic_interfaces.protocols import MetricTimeWindow
-=======
-from dbt_semantic_interfaces.naming.keywords import METRIC_TIME_ELEMENT_NAME
 from dbt_semantic_interfaces.protocols import MetricTimeWindow, WhereFilterIntersection
->>>>>>> aa7724bf
 from dbt_semantic_interfaces.references import (
     DimensionReference,
     EntityReference,
@@ -723,12 +718,9 @@
     order_by_specs: Tuple[OrderBySpec, ...] = ()
     time_range_constraint: Optional[TimeRangeConstraint] = None
     limit: Optional[int] = None
-<<<<<<< HEAD
-    min_max_only: bool = False
-=======
     filter_intersection: Optional[WhereFilterIntersection] = None
     filter_spec_resolution_lookup: Optional[FilterSpecResolutionLookUp] = None
->>>>>>> aa7724bf
+    min_max_only: bool = False
 
     @property
     def linkable_specs(self) -> LinkableSpecSet:  # noqa: D
