from __future__ import annotations

from typing import List, Optional, Sequence

from dbt_semantic_interfaces.call_parameter_sets import FilterCallParameterSets
from dbt_semantic_interfaces.protocols.protocol_hint import ProtocolHint
from dbt_semantic_interfaces.type_enums import TimeGranularity
from typing_extensions import override

from metricflow.errors.errors import InvalidQuerySyntax
from metricflow.protocols.query_interface import QueryInterfaceTimeDimension, QueryInterfaceTimeDimensionFactory
from metricflow.specs.column_assoc import ColumnAssociationResolver
<<<<<<< HEAD
from metricflow.specs.dimension_spec_resolver import DimensionSpecResolver
from metricflow.specs.query_interface import QueryInterfaceDimension, QueryInterfaceTimeDimensionFactory
=======
>>>>>>> 47042ca5
from metricflow.specs.specs import TimeDimensionSpec


class WhereFilterTimeDimension(ProtocolHint[QueryInterfaceTimeDimension]):
    """A time dimension that is passed in through the where filter parameter."""

    @override
    def _implements_protocol(self) -> QueryInterfaceTimeDimension:
        return self

    def __init__(self, column_name: str):  # noqa
        self.column_name = column_name

    def __str__(self) -> str:
        """Returns the column name.

        Important in the Jinja sandbox.
        """
        return self.column_name


class WhereFilterTimeDimensionFactory(ProtocolHint[QueryInterfaceTimeDimensionFactory]):
    """Creates a WhereFilterTimeDimension.

    Each call to `create` adds a TimeDimensionSpec to time_dimension_specs.
    """

    @override
    def _implements_protocol(self) -> QueryInterfaceTimeDimensionFactory:
        return self

    def __init__(  # noqa
        self,
        call_parameter_sets: FilterCallParameterSets,
        column_association_resolver: ColumnAssociationResolver,
    ):
        self._call_parameter_sets = call_parameter_sets
        self._column_association_resolver = column_association_resolver
        self._dimension_spec_resolver = DimensionSpecResolver(call_parameter_sets)
        self.time_dimension_specs: List[TimeDimensionSpec] = []

    def create(
        self,
        time_dimension_name: str,
        time_granularity_name: str,
        descending: bool = False,
        date_part_name: Optional[str] = None,
        entity_path: Sequence[str] = (),
    ) -> WhereFilterTimeDimension:
        """Create a WhereFilterTimeDimension."""
<<<<<<< HEAD
        time_dimension_spec = self._dimension_spec_resolver.resolve_time_dimension_spec(
            time_dimension_name, TimeGranularity(time_granularity_name), entity_path
=======
        if descending:
            raise InvalidQuerySyntax(
                "Can't set descending in the where clause. Try setting descending in the order_by clause instead"
            )
        structured_name = DunderedNameFormatter.parse_name(time_dimension_name)
        call_parameter_set = TimeDimensionCallParameterSet(
            time_dimension_reference=TimeDimensionReference(element_name=structured_name.element_name),
            time_granularity=TimeGranularity(time_granularity_name),
            entity_path=(
                tuple(EntityReference(element_name=arg) for arg in entity_path) + structured_name.entity_links
            ),
>>>>>>> 47042ca5
        )
        self.time_dimension_specs.append(time_dimension_spec)
        column_name = self._column_association_resolver.resolve_spec(time_dimension_spec).column_name
        return WhereFilterTimeDimension(column_name)<|MERGE_RESOLUTION|>--- conflicted
+++ resolved
@@ -7,14 +7,9 @@
 from dbt_semantic_interfaces.type_enums import TimeGranularity
 from typing_extensions import override
 
-from metricflow.errors.errors import InvalidQuerySyntax
 from metricflow.protocols.query_interface import QueryInterfaceTimeDimension, QueryInterfaceTimeDimensionFactory
 from metricflow.specs.column_assoc import ColumnAssociationResolver
-<<<<<<< HEAD
 from metricflow.specs.dimension_spec_resolver import DimensionSpecResolver
-from metricflow.specs.query_interface import QueryInterfaceDimension, QueryInterfaceTimeDimensionFactory
-=======
->>>>>>> 47042ca5
 from metricflow.specs.specs import TimeDimensionSpec
 
 
@@ -65,22 +60,8 @@
         entity_path: Sequence[str] = (),
     ) -> WhereFilterTimeDimension:
         """Create a WhereFilterTimeDimension."""
-<<<<<<< HEAD
         time_dimension_spec = self._dimension_spec_resolver.resolve_time_dimension_spec(
             time_dimension_name, TimeGranularity(time_granularity_name), entity_path
-=======
-        if descending:
-            raise InvalidQuerySyntax(
-                "Can't set descending in the where clause. Try setting descending in the order_by clause instead"
-            )
-        structured_name = DunderedNameFormatter.parse_name(time_dimension_name)
-        call_parameter_set = TimeDimensionCallParameterSet(
-            time_dimension_reference=TimeDimensionReference(element_name=structured_name.element_name),
-            time_granularity=TimeGranularity(time_granularity_name),
-            entity_path=(
-                tuple(EntityReference(element_name=arg) for arg in entity_path) + structured_name.entity_links
-            ),
->>>>>>> 47042ca5
         )
         self.time_dimension_specs.append(time_dimension_spec)
         column_name = self._column_association_resolver.resolve_spec(time_dimension_spec).column_name
