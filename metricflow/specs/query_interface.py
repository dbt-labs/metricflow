from __future__ import annotations

from typing import Protocol, Sequence

from metricflow.time.date_part import DatePart


class QueryInterfaceMetric(Protocol):
    """Represents the interface for Metric in the query interface."""

    def descending(self, _is_descending: bool) -> QueryInterfaceMetric:
        """Set the sort order for order-by."""
        raise NotImplementedError

    @property
    def date_part(self) -> Optional[DatePart]:
        """Date part to extract from the dimension."""
        raise NotImplementedError


class QueryInterfaceDimension(Protocol):
    """Represents the interface for Dimension in the query interface."""

    def grain(self, _grain: str) -> QueryInterfaceDimension:
        """The time granularity."""
        raise NotImplementedError

    def alias(self, _alias: str) -> QueryInterfaceDimension:
        """Renaming the column."""
        raise NotImplementedError

<<<<<<< HEAD
    def descending(self, _is_descending: bool) -> QueryInterfaceDimension:
        """Set the sort order for order-by."""
=======
    def date_part(self, _date_part: str) -> QueryInterfaceDimension:
        """Date part to extract from the dimension."""
>>>>>>> e2851890
        raise NotImplementedError


class QueryInterfaceDimensionFactory(Protocol):
    """Creates a Dimension for the query interface.

    Represented as the Dimension constructor in the Jinja sandbox.
    """

    def create(self, name: str, entity_path: Sequence[str] = ()) -> QueryInterfaceDimension:
        """Create a QueryInterfaceDimension."""
        raise NotImplementedError


class QueryInterfaceTimeDimension(Protocol):
    """Represents the interface for TimeDimension in the query interface."""

    pass


class QueryInterfaceTimeDimensionFactory(Protocol):
    """Creates a TimeDimension for the query interface.

    Represented as the TimeDimension constructor in the Jinja sandbox.
    """

    def create(
        self,
        time_dimension_name: str,
        time_granularity_name: str,
<<<<<<< HEAD
        descending: bool = False,
=======
        date_part_name: Optional[str] = None,
>>>>>>> e2851890
        entity_path: Sequence[str] = (),
    ) -> QueryInterfaceTimeDimension:
        """Create a TimeDimension."""
        raise NotImplementedError


class QueryInterfaceEntity(Protocol):
    """Represents the interface for Entity in the query interface."""

    def descending(self, _is_descending: bool) -> QueryInterfaceEntity:
        """Set the sort order for order-by."""
        raise NotImplementedError


class QueryInterfaceEntityFactory(Protocol):
    """Creates an Entity for the query interface.

    Represented as the Entity constructor in the Jinja sandbox.
    """

    def create(self, entity_name: str, entity_path: Sequence[str] = ()) -> QueryInterfaceEntity:
        """Create an Entity."""
        raise NotImplementedError<|MERGE_RESOLUTION|>--- conflicted
+++ resolved
@@ -1,8 +1,6 @@
 from __future__ import annotations
 
-from typing import Protocol, Sequence
-
-from metricflow.time.date_part import DatePart
+from typing import Optional, Protocol, Sequence
 
 
 class QueryInterfaceMetric(Protocol):
@@ -10,11 +8,6 @@
 
     def descending(self, _is_descending: bool) -> QueryInterfaceMetric:
         """Set the sort order for order-by."""
-        raise NotImplementedError
-
-    @property
-    def date_part(self) -> Optional[DatePart]:
-        """Date part to extract from the dimension."""
         raise NotImplementedError
 
 
@@ -29,13 +22,11 @@
         """Renaming the column."""
         raise NotImplementedError
 
-<<<<<<< HEAD
     def descending(self, _is_descending: bool) -> QueryInterfaceDimension:
         """Set the sort order for order-by."""
-=======
+
     def date_part(self, _date_part: str) -> QueryInterfaceDimension:
         """Date part to extract from the dimension."""
->>>>>>> e2851890
         raise NotImplementedError
 
 
@@ -66,11 +57,8 @@
         self,
         time_dimension_name: str,
         time_granularity_name: str,
-<<<<<<< HEAD
         descending: bool = False,
-=======
         date_part_name: Optional[str] = None,
->>>>>>> e2851890
         entity_path: Sequence[str] = (),
     ) -> QueryInterfaceTimeDimension:
         """Create a TimeDimension."""
